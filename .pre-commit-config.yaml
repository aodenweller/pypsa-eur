# SPDX-FileCopyrightText: : 2022 The PyPSA-Eur Authors
#
# SPDX-License-Identifier: CC0-1.0
exclude: "^LICENSES"

repos:
- repo: https://github.com/pre-commit/pre-commit-hooks
  rev: v4.5.0
  hooks:
  - id: check-merge-conflict
  - id: end-of-file-fixer
  - id: fix-encoding-pragma
  - id: mixed-line-ending
  - id: trailing-whitespace
  - id: check-added-large-files
    args: ["--maxkb=2000"]

  # Sort package imports alphabetically
- repo: https://github.com/PyCQA/isort
<<<<<<< HEAD
  rev: 5.13.0
=======
  rev: 5.13.2
>>>>>>> b2744bc0
  hooks:
  - id: isort
    args: ["--profile", "black", "--filter-files"]

  # Convert relative imports to absolute imports
- repo: https://github.com/MarcoGorelli/absolufy-imports
  rev: v0.3.1
  hooks:
  - id: absolufy-imports

  # Find common spelling mistakes in comments and docstrings
- repo: https://github.com/codespell-project/codespell
  rev: v2.2.6
  hooks:
  - id: codespell
    args: ['--ignore-regex="(\b[A-Z]+\b)"', '--ignore-words-list=fom,appartment,bage,ore,setis,tabacco,berfore,vor'] # Ignore capital case words, e.g. country codes
    types_or: [python, rst, markdown]
    files: ^(scripts|doc)/

  # Make docstrings PEP 257 compliant
- repo: https://github.com/PyCQA/docformatter
  rev: v1.7.5
  hooks:
  - id: docformatter
    args: ["--in-place", "--make-summary-multi-line", "--pre-summary-newline"]

- repo: https://github.com/keewis/blackdoc
  rev: v0.3.9
  hooks:
  - id: blackdoc

  # Formatting with "black" coding style
- repo: https://github.com/psf/black-pre-commit-mirror
  rev: 23.12.1
  hooks:
      # Format Python files
  - id: black
      # Format Jupyter Python notebooks
  - id: black-jupyter

  # Remove output from Jupyter notebooks
- repo: https://github.com/aflc/pre-commit-jupyter
  rev: v1.2.1
  hooks:
  - id: jupyter-notebook-cleanup
    args: ["--remove-kernel-metadata"]

  # Do YAML formatting (before the linter checks it for misses)
- repo: https://github.com/macisamuele/language-formatters-pre-commit-hooks
  rev: v2.12.0
  hooks:
  - id: pretty-format-yaml
    args: [--autofix, --indent, "2", --preserve-quotes]

  # Format Snakemake rule / workflow files
- repo: https://github.com/snakemake/snakefmt
  rev: v0.8.5
  hooks:
  - id: snakefmt

  # For cleaning jupyter notebooks
- repo: https://github.com/aflc/pre-commit-jupyter
  rev: v1.2.1
  hooks:
  - id: jupyter-notebook-cleanup
    exclude: examples/solve-on-remote.ipynb

  # Check for FSFE REUSE compliance (licensing)
- repo: https://github.com/fsfe/reuse-tool
  rev: v2.1.0
  hooks:
  - id: reuse<|MERGE_RESOLUTION|>--- conflicted
+++ resolved
@@ -17,11 +17,7 @@
 
   # Sort package imports alphabetically
 - repo: https://github.com/PyCQA/isort
-<<<<<<< HEAD
-  rev: 5.13.0
-=======
   rev: 5.13.2
->>>>>>> b2744bc0
   hooks:
   - id: isort
     args: ["--profile", "black", "--filter-files"]
