--- conflicted
+++ resolved
@@ -406,15 +406,9 @@
     input:
         network=rules.cluster_network.output["network"],
         tech_costs=rules.add_electricity.input["tech_costs"],
-<<<<<<< HEAD
-        RCL_p_nom_limits="resources/{scenario}/i{iteration}/y{year}/RCL_p_nom_limits.csv",
-        region_mapping="config/regionmapping_21_EU11.csv",
-        technology_mapping="config/technology_mapping.csv",
-=======
         region_mapping="config/regionmapping_21_EU11.csv",
         technology_mapping="config/technology_mapping.csv",
         RCL_p_nom_limits=SCENARIO_RESOURCES + "i{iteration}/y{year}/RCL_p_nom_limits.csv",
->>>>>>> 04555bb3
     output:
         SCENARIO_RESOURCES + "i{iteration}/y{year}/networks/elec_s{simpl}_{clusters}_ec.nc",
     log:
