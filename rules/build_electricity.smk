# SPDX-FileCopyrightText: : 2023 The PyPSA-Eur Authors
#
# SPDX-License-Identifier: MIT

if config["enable"].get("prepare_links_p_nom", False):

    rule prepare_links_p_nom:
        output:
            "data/links_p_nom.csv",
        log:
            LOGS + "prepare_links_p_nom.log",
        threads: 1
        resources:
            mem_mb=1500,
        conda:
            "../envs/environment.yaml"
        script:
            "../scripts/prepare_links_p_nom.py"


rule build_electricity_demand:
    params:
        snapshots=config["snapshots"],
        countries=config["countries"],
        load=config["load"],
    input:
        ancient("data/load_raw.csv"),
    output:
        RESOURCES + "load.csv",
    log:
        LOGS + "build_electricity_demand.log",
    resources:
        mem_mb=5000,
    conda:
        "../envs/environment.yaml"
    script:
        "../scripts/build_electricity_demand.py"


rule build_powerplants:
    params:
        powerplants_filter=config["electricity"]["powerplants_filter"],
        custom_powerplants=config["electricity"]["custom_powerplants"],
        countries=config["countries"],
    input:
        base_network=RESOURCES + "networks/base.nc",
        custom_powerplants="data/custom_powerplants.csv",
    output:
        RESOURCES + "powerplants.csv",
    log:
        LOGS + "build_powerplants.log",
    threads: 1
    resources:
        mem_mb=5000,
    conda:
        "../envs/environment.yaml"
    script:
        "../scripts/build_powerplants.py"


rule base_network:
    params:
        countries=config["countries"],
        snapshots=config["snapshots"],
        lines=config["lines"],
        links=config["links"],
        transformers=config["transformers"],
    input:
        eg_buses="data/entsoegridkit/buses.csv",
        eg_lines="data/entsoegridkit/lines.csv",
        eg_links="data/entsoegridkit/links.csv",
        eg_converters="data/entsoegridkit/converters.csv",
        eg_transformers="data/entsoegridkit/transformers.csv",
        parameter_corrections="data/parameter_corrections.yaml",
        links_p_nom="data/links_p_nom.csv",
        links_tyndp="data/links_tyndp.csv",
        country_shapes=RESOURCES + "country_shapes.geojson",
        offshore_shapes=RESOURCES + "offshore_shapes.geojson",
        europe_shape=RESOURCES + "europe_shape.geojson",
    output:
        RESOURCES + "networks/base.nc",
    log:
        LOGS + "base_network.log",
    benchmark:
        BENCHMARKS + "base_network"
    threads: 1
    resources:
        mem_mb=1500,
    conda:
        "../envs/environment.yaml"
    script:
        "../scripts/base_network.py"


rule build_shapes:
    params:
        countries=config["countries"],
    input:
        naturalearth=ancient("data/bundle/naturalearth/ne_10m_admin_0_countries.shp"),
        eez=ancient("data/bundle/eez/World_EEZ_v8_2014.shp"),
        nuts3=ancient("data/bundle/NUTS_2013_60M_SH/data/NUTS_RG_60M_2013.shp"),
        nuts3pop=ancient("data/bundle/nama_10r_3popgdp.tsv.gz"),
        nuts3gdp=ancient("data/bundle/nama_10r_3gdp.tsv.gz"),
        ch_cantons=ancient("data/bundle/ch_cantons.csv"),
        ch_popgdp=ancient("data/bundle/je-e-21.03.02.xls"),
    output:
        country_shapes=RESOURCES + "country_shapes.geojson",
        offshore_shapes=RESOURCES + "offshore_shapes.geojson",
        europe_shape=RESOURCES + "europe_shape.geojson",
        nuts3_shapes=RESOURCES + "nuts3_shapes.geojson",
    log:
        LOGS + "build_shapes.log",
    threads: 1
    resources:
        mem_mb=1500,
    conda:
        "../envs/environment.yaml"
    script:
        "../scripts/build_shapes.py"


rule build_bus_regions:
    params:
        countries=config["countries"],
    input:
        country_shapes=RESOURCES + "country_shapes.geojson",
        offshore_shapes=RESOURCES + "offshore_shapes.geojson",
        base_network=RESOURCES + "networks/base.nc",
    output:
        regions_onshore=RESOURCES + "regions_onshore.geojson",
        regions_offshore=RESOURCES + "regions_offshore.geojson",
    log:
        LOGS + "build_bus_regions.log",
    threads: 1
    resources:
        mem_mb=1000,
    conda:
        "../envs/environment.yaml"
    script:
        "../scripts/build_bus_regions.py"


if config["enable"].get("build_cutout", False):

    rule build_cutout:
        params:
            snapshots=config["snapshots"],
            cutouts=config["atlite"]["cutouts"],
        input:
            regions_onshore=RESOURCES + "regions_onshore.geojson",
            regions_offshore=RESOURCES + "regions_offshore.geojson",
        output:
            protected("cutouts/" + CDIR + "{cutout}.nc"),
        log:
            LOGS + "" + CDIR + "build_cutout/{cutout}.log",
        benchmark:
            BENCHMARKS + "" + CDIR + "build_cutout_{cutout}"
        threads: ATLITE_NPROCESSES
        resources:
            mem_mb=ATLITE_NPROCESSES * 1000,
        conda:
            "../envs/environment.yaml"
        script:
            "../scripts/build_cutout.py"


if config["enable"].get("build_natura_raster", False):

    rule build_natura_raster:
        input:
            natura=ancient("data/bundle/natura/Natura2000_end2015.shp"),
            cutouts=expand("cutouts/" + CDIR + "{cutouts}.nc", **config["atlite"]),
        output:
            RESOURCES + "natura.tiff",
        resources:
            mem_mb=5000,
        log:
            LOGS + "build_natura_raster.log",
        conda:
            "../envs/environment.yaml"
        script:
            "../scripts/build_natura_raster.py"


rule build_ship_raster:
    input:
        ship_density="data/shipdensity_global.zip",
        cutouts=expand(
            "cutouts/" + CDIR + "{cutout}.nc",
            cutout=[
                config["renewable"][k]["cutout"]
                for k in config["electricity"]["renewable_carriers"]
            ],
        ),
    output:
        RESOURCES + "shipdensity_raster.tif",
    log:
        LOGS + "build_ship_raster.log",
    resources:
        mem_mb=5000,
    benchmark:
        BENCHMARKS + "build_ship_raster"
    conda:
        "../envs/environment.yaml"
    script:
        "../scripts/build_ship_raster.py"


rule build_renewable_profiles:
    params:
        renewable=config["renewable"],
    input:
        base_network=RESOURCES + "networks/base.nc",
        corine=ancient("data/bundle/corine/g250_clc06_V18_5.tif"),
        natura=lambda w: (
            RESOURCES + "natura.tiff"
            if config["renewable"][w.technology]["natura"]
            else []
        ),
        gebco=ancient(
            lambda w: (
                "data/bundle/GEBCO_2014_2D.nc"
                if config["renewable"][w.technology].get("max_depth")
                else []
            )
        ),
        ship_density=lambda w: (
            RESOURCES + "shipdensity_raster.tif"
            if "ship_threshold" in config["renewable"][w.technology].keys()
            else []
        ),
        country_shapes=RESOURCES + "country_shapes.geojson",
        offshore_shapes=RESOURCES + "offshore_shapes.geojson",
        regions=lambda w: (
            RESOURCES + "regions_onshore.geojson"
            if w.technology in ("onwind", "solar")
            else RESOURCES + "regions_offshore.geojson"
        ),
        cutout=lambda w: "cutouts/"
        + CDIR
        + config["renewable"][w.technology]["cutout"]
        + ".nc",
    output:
        profile=RESOURCES + "profile_{technology}.nc",
    log:
        LOGS + "build_renewable_profile_{technology}.log",
    benchmark:
        BENCHMARKS + "build_renewable_profiles_{technology}"
    threads: ATLITE_NPROCESSES
    resources:
        mem_mb=ATLITE_NPROCESSES * 5000,
    wildcard_constraints:
        technology="(?!hydro).*",  # Any technology other than hydro
    conda:
        "../envs/environment.yaml"
    script:
        "../scripts/build_renewable_profiles.py"


rule build_monthly_prices:
    input:
        co2_price_raw="data/validation/emission-spot-primary-market-auction-report-2019-data.xls",
        fuel_price_raw="data/validation/energy-price-trends-xlsx-5619002.xlsx",
    output:
        co2_price=RESOURCES + "co2_price.csv",
        fuel_price=RESOURCES + "monthly_fuel_price.csv",
    log:
        LOGS + "build_monthly_prices.log",
    threads: 1
    resources:
        mem_mb=5000,
    conda:
        "../envs/environment.yaml"
    script:
        "../scripts/build_monthly_prices.py"


rule build_hydro_profile:
    params:
        hydro=config["renewable"]["hydro"],
        countries=config["countries"],
    input:
        country_shapes=RESOURCES + "country_shapes.geojson",
        eia_hydro_generation="data/eia_hydro_annual_generation.csv",
        cutout=f"cutouts/" + CDIR + config["renewable"]["hydro"]["cutout"] + ".nc",
    output:
        RESOURCES + "profile_hydro.nc",
    log:
        LOGS + "build_hydro_profile.log",
    resources:
        mem_mb=5000,
    conda:
        "../envs/environment.yaml"
    script:
        "../scripts/build_hydro_profile.py"


if config["lines"]["dynamic_line_rating"]["activate"]:

    rule build_line_rating:
        input:
            base_network=RESOURCES + "networks/base.nc",
            cutout="cutouts/"
            + CDIR
            + config["lines"]["dynamic_line_rating"]["cutout"]
            + ".nc",
        output:
            output=RESOURCES + "networks/line_rating.nc",
        log:
            LOGS + "build_line_rating.log",
        benchmark:
            BENCHMARKS + "build_line_rating"
        threads: ATLITE_NPROCESSES
        resources:
            mem_mb=ATLITE_NPROCESSES * 1000,
        conda:
            "../envs/environment.yaml"
        script:
            "../scripts/build_line_rating.py"


rule add_electricity:
    params:
        length_factor=config["lines"]["length_factor"],
        scaling_factor=config["load"]["scaling_factor"],
        countries=config["countries"],
        renewable=config["renewable"],
        electricity=config["electricity"],
        conventional=config["conventional"],
        costs=config["costs"],
    input:
        **{
            f"profile_{tech}": RESOURCES + f"profile_{tech}.nc"
            for tech in config["electricity"]["renewable_carriers"]
        },
        **{
            f"conventional_{carrier}_{attr}": fn
            for carrier, d in config.get("conventional", {None: {}}).items()
            if carrier in config["electricity"]["conventional_carriers"]
            for attr, fn in d.items()
            if str(fn).startswith("data/")
        },
        base_network=RESOURCES + "networks/base.nc",
<<<<<<< HEAD
        tech_costs=SCENARIO_RESOURCES + "i{iteration}/y{year}/costs.csv",
        regions=rules.build_bus_regions.output["regions_onshore"],
        powerplants=RESOURCES + "powerplants.csv",
        hydro_capacities=ancient("data/bundle/hydro_capacities.csv"),
        geth_hydro_capacities="data/geth2015_hydro_capacities.csv",
        load=SCENARIO_RESOURCES + "i{iteration}/y{year}/load.csv",
=======
        line_rating=RESOURCES + "networks/line_rating.nc"
        if config["lines"]["dynamic_line_rating"]["activate"]
        else RESOURCES + "networks/base.nc",
        tech_costs=COSTS,
        regions=RESOURCES + "regions_onshore.geojson",
        powerplants=RESOURCES + "powerplants.csv",
        hydro_capacities=ancient("data/bundle/hydro_capacities.csv"),
        geth_hydro_capacities="data/geth2015_hydro_capacities.csv",
        unit_commitment="data/unit_commitment.csv",
        fuel_price=RESOURCES + "monthly_fuel_price.csv",
        load=RESOURCES + "load.csv",
>>>>>>> 1a60dcb7
        nuts3_shapes=RESOURCES + "nuts3_shapes.geojson",
    output:
        SCENARIO_RESOURCES + "i{iteration}/y{year}/networks/elec.nc",
    log:
        LOGS + "{scenario}/i{iteration}/y{year}/add_electricity.log",
    benchmark:
        BENCHMARKS + "{scenario}/i{iteration}/y{year}/add_electricity"
    threads: 1
    group:
        "iy"
    resources:
        mem_mb=10000,
    conda:
        "../envs/environment.yaml"
    script:
        "../scripts/add_electricity.py"


rule simplify_network:
    params:
        simplify_network=config["clustering"]["simplify_network"],
        aggregation_strategies=config["clustering"].get("aggregation_strategies", {}),
        focus_weights=config.get("focus_weights", None),
        renewable_carriers=config["electricity"]["renewable_carriers"],
        max_hours=config["electricity"]["max_hours"],
        length_factor=config["lines"]["length_factor"],
        p_max_pu=config["links"].get("p_max_pu", 1.0),
        costs=config["costs"],
    input:
        network=rules.add_electricity.output[0],
        tech_costs=rules.add_electricity.input["tech_costs"],
        regions_onshore=rules.build_bus_regions.output["regions_onshore"],
        regions_offshore=rules.build_bus_regions.output["regions_offshore"],
    output:
        network=SCENARIO_RESOURCES + "i{iteration}/y{year}/networks/elec_s{simpl}.nc",
        regions_onshore=SCENARIO_RESOURCES + "i{iteration}/y{year}/regions_onshore_elec_s{simpl}.geojson",
        regions_offshore=SCENARIO_RESOURCES + "i{iteration}/y{year}/regions_offshore_elec_s{simpl}.geojson",
        busmap=SCENARIO_RESOURCES + "i{iteration}/y{year}/busmap_elec_s{simpl}.csv",
        connection_costs=SCENARIO_RESOURCES + "i{iteration}/y{year}/connection_costs_s{simpl}.csv",
    log:
        LOGS + "{scenario}/i{iteration}/y{year}/simplify_network/elec_s{simpl}.log",
    benchmark:
        BENCHMARKS + "{scenario}/i{iteration}/y{year}/simplify_network/elec_s{simpl}"
    threads: 1
    group:
        "iy"
    resources:
        mem_mb=12000,
    conda:
        "../envs/environment.yaml"
    script:
        "../scripts/simplify_network.py"


rule cluster_network:
    params:
        cluster_network=config["clustering"]["cluster_network"],
        aggregation_strategies=config["clustering"].get("aggregation_strategies", {}),
        custom_busmap=config["enable"].get("custom_busmap", False),
        focus_weights=config.get("focus_weights", None),
        renewable_carriers=config["electricity"]["renewable_carriers"],
        conventional_carriers=config["electricity"].get("conventional_carriers", []),
        max_hours=config["electricity"]["max_hours"],
        length_factor=config["lines"]["length_factor"],
        costs=config["costs"],
    input:
        network=rules.simplify_network.output["network"],
        regions_onshore=rules.simplify_network.output["regions_onshore"],
        regions_offshore=rules.simplify_network.output["regions_offshore"],
        busmap=ancient(rules.simplify_network.output["busmap"]),
        custom_busmap=(
            "data/custom_busmap_elec_s{simpl}_{clusters}.csv"
            if config["enable"].get("custom_busmap", False)
            else []
        ),
        tech_costs=rules.add_electricity.input["tech_costs"],
    output:
        network=SCENARIO_RESOURCES + "i{iteration}/y{year}/networks/elec_s{simpl}_{clusters}.nc",
        regions_onshore=SCENARIO_RESOURCES + "i{iteration}/y{year}/regions_onshore_elec_s{simpl}_{clusters}.geojson",
        regions_offshore=SCENARIO_RESOURCES + "i{iteration}/y{year}/regions_offshore_elec_s{simpl}_{clusters}.geojson",
        busmap=SCENARIO_RESOURCES + "i{iteration}/y{year}/busmap_elec_s{simpl}_{clusters}.csv",
        linemap=SCENARIO_RESOURCES + "i{iteration}/y{year}/linemap_elec_s{simpl}_{clusters}.csv",
    log:
        LOGS + "{scenario}/i{iteration}/y{year}/cluster_network/elec_s{simpl}_{clusters}.log",
    benchmark:
        BENCHMARKS + "{scenario}/i{iteration}/y{year}/cluster_network/elec_s{simpl}_{clusters}"
    threads: 1
    group:
        "iy"
    resources:
        mem_mb=10000,
    conda:
        "../envs/environment.yaml"
    script:
        "../scripts/cluster_network.py"


rule add_extra_components:
    params:
        extendable_carriers=config["electricity"]["extendable_carriers"],
        max_hours=config["electricity"]["max_hours"],
        costs=config["costs"],
    input:
        network=rules.cluster_network.output["network"],
        tech_costs=rules.add_electricity.input["tech_costs"],
        region_mapping="config/regionmapping_21_EU11.csv",
        technology_mapping="config/technology_mapping.csv",
        RCL_p_nom_limits=SCENARIO_RESOURCES + "i{iteration}/y{year}/RCL_p_nom_limits.csv",
    output:
        SCENARIO_RESOURCES + "i{iteration}/y{year}/networks/elec_s{simpl}_{clusters}_ec.nc",
    log:
        LOGS + "{scenario}/i{iteration}/y{year}/add_extra_components/elec_s{simpl}_{clusters}.log",
    benchmark:
        BENCHMARKS + "{scenario}/i{iteration}/y{year}/add_extra_components/elec_s{simpl}_{clusters}_ec"
    threads: 1
    group:
        "iy"
    resources:
        mem_mb=4000,
    conda:
        "../envs/environment.yaml"
    script:
        "../scripts/add_extra_components.py"


rule prepare_network:
    params:
        links=config["links"],
        lines=config["lines"],
        co2base=config["electricity"]["co2base"],
        co2limit=config["electricity"]["co2limit"],
        gaslimit=config["electricity"].get("gaslimit"),
        max_hours=config["electricity"]["max_hours"],
        costs=config["costs"],
    input:
<<<<<<< HEAD
        rules.add_extra_components.output[0],
        tech_costs=rules.add_electricity.input["tech_costs"],
=======
        RESOURCES + "networks/elec_s{simpl}_{clusters}_ec.nc",
        tech_costs=COSTS,
        co2_price=RESOURCES + "co2_price.csv",
>>>>>>> 1a60dcb7
    output:
        SCENARIO_RESOURCES + "i{iteration}/y{year}/networks/elec_s{simpl}_{clusters}_ec_l{ll}_{opts}.nc",
    log:
        LOGS + "{scenario}/i{iteration}/y{year}/prepare_network/elec_s{simpl}_{clusters}_ec_l{ll}_{opts}.log",
    benchmark:
        BENCHMARKS + "{scenario}/i{iteration}/y{year}/prepare_network/elec_s{simpl}_{clusters}_ec_l{ll}_{opts}"
    threads: 1
    group:
        "iy"
    resources:
        mem_mb=4000,
    conda:
        "../envs/environment.yaml"
    script:
        "../scripts/prepare_network.py"<|MERGE_RESOLUTION|>--- conflicted
+++ resolved
@@ -341,26 +341,17 @@
             if str(fn).startswith("data/")
         },
         base_network=RESOURCES + "networks/base.nc",
-<<<<<<< HEAD
+        line_rating=RESOURCES + "networks/line_rating.nc"
+        if config["lines"]["dynamic_line_rating"]["activate"]
+        else RESOURCES + "networks/base.nc",
         tech_costs=SCENARIO_RESOURCES + "i{iteration}/y{year}/costs.csv",
         regions=rules.build_bus_regions.output["regions_onshore"],
         powerplants=RESOURCES + "powerplants.csv",
         hydro_capacities=ancient("data/bundle/hydro_capacities.csv"),
         geth_hydro_capacities="data/geth2015_hydro_capacities.csv",
-        load=SCENARIO_RESOURCES + "i{iteration}/y{year}/load.csv",
-=======
-        line_rating=RESOURCES + "networks/line_rating.nc"
-        if config["lines"]["dynamic_line_rating"]["activate"]
-        else RESOURCES + "networks/base.nc",
-        tech_costs=COSTS,
-        regions=RESOURCES + "regions_onshore.geojson",
-        powerplants=RESOURCES + "powerplants.csv",
-        hydro_capacities=ancient("data/bundle/hydro_capacities.csv"),
-        geth_hydro_capacities="data/geth2015_hydro_capacities.csv",
         unit_commitment="data/unit_commitment.csv",
         fuel_price=RESOURCES + "monthly_fuel_price.csv",
-        load=RESOURCES + "load.csv",
->>>>>>> 1a60dcb7
+        load=SCENARIO_RESOURCES + "i{iteration}/y{year}/load.csv",
         nuts3_shapes=RESOURCES + "nuts3_shapes.geojson",
     output:
         SCENARIO_RESOURCES + "i{iteration}/y{year}/networks/elec.nc",
@@ -496,14 +487,9 @@
         max_hours=config["electricity"]["max_hours"],
         costs=config["costs"],
     input:
-<<<<<<< HEAD
         rules.add_extra_components.output[0],
         tech_costs=rules.add_electricity.input["tech_costs"],
-=======
-        RESOURCES + "networks/elec_s{simpl}_{clusters}_ec.nc",
-        tech_costs=COSTS,
         co2_price=RESOURCES + "co2_price.csv",
->>>>>>> 1a60dcb7
     output:
         SCENARIO_RESOURCES + "i{iteration}/y{year}/networks/elec_s{simpl}_{clusters}_ec_l{ll}_{opts}.nc",
     log:
