# SPDX-FileCopyrightText: : 2023-2024 The PyPSA-Eur Authors
#
# SPDX-License-Identifier: MIT


if config["foresight"] != "perfect":

    rule plot_power_network_clustered:
        params:
            plotting=config_provider("plotting"),
        input:
            network=resources("networks/elec_s{simpl}_{clusters}.nc"),
            regions_onshore=resources(
                "regions_onshore_elec_s{simpl}_{clusters}.geojson"
            ),
        output:
            map=resources("maps/power-network-s{simpl}-{clusters}.pdf"),
        threads: 1
        resources:
            mem_mb=4000,
        benchmark:
            benchmarks("plot_power_network_clustered/elec_s{simpl}_{clusters}")
        conda:
            "../envs/environment.yaml"
        script:
            "../scripts/plot_power_network_clustered.py"

    rule plot_power_network:
        params:
            plotting=config_provider("plotting"),
        input:
            network=RESULTS
            + "postnetworks/elec_s{simpl}_{clusters}_l{ll}_{opts}_{sector_opts}_{planning_horizons}.nc",
            regions=resources("regions_onshore_elec_s{simpl}_{clusters}.geojson"),
        output:
            map=RESULTS
            + "maps/elec_s{simpl}_{clusters}_l{ll}_{opts}_{sector_opts}-costs-all_{planning_horizons}.pdf",
        threads: 2
        resources:
            mem_mb=10000,
        log:
            RESULTS
            + "logs/plot_power_network/elec_s{simpl}_{clusters}_l{ll}_{opts}_{sector_opts}_{planning_horizons}.log",
        benchmark:
            (
                RESULTS
                + "benchmarks/plot_power_network/elec_s{simpl}_{clusters}_l{ll}_{opts}_{sector_opts}_{planning_horizons}"
            )
        conda:
            "../envs/environment.yaml"
        script:
            "../scripts/plot_power_network.py"

    rule plot_hydrogen_network:
        params:
            plotting=config_provider("plotting"),
            foresight=config_provider("foresight"),
        input:
            network=RESULTS
            + "postnetworks/elec_s{simpl}_{clusters}_l{ll}_{opts}_{sector_opts}_{planning_horizons}.nc",
            regions=resources("regions_onshore_elec_s{simpl}_{clusters}.geojson"),
        output:
            map=RESULTS
            + "maps/elec_s{simpl}_{clusters}_l{ll}_{opts}_{sector_opts}-h2_network_{planning_horizons}.pdf",
        threads: 2
        resources:
            mem_mb=10000,
        log:
            RESULTS
            + "logs/plot_hydrogen_network/elec_s{simpl}_{clusters}_l{ll}_{opts}_{sector_opts}_{planning_horizons}.log",
        benchmark:
            (
                RESULTS
                + "benchmarks/plot_hydrogen_network/elec_s{simpl}_{clusters}_l{ll}_{opts}_{sector_opts}_{planning_horizons}"
            )
        conda:
            "../envs/environment.yaml"
        script:
            "../scripts/plot_hydrogen_network.py"

    rule plot_gas_network:
        params:
            plotting=config_provider("plotting"),
        input:
            network=RESULTS
            + "postnetworks/elec_s{simpl}_{clusters}_l{ll}_{opts}_{sector_opts}_{planning_horizons}.nc",
            regions=resources("regions_onshore_elec_s{simpl}_{clusters}.geojson"),
        output:
            map=RESULTS
            + "maps/elec_s{simpl}_{clusters}_l{ll}_{opts}_{sector_opts}-ch4_network_{planning_horizons}.pdf",
        threads: 2
        resources:
            mem_mb=10000,
        log:
            RESULTS
            + "logs/plot_gas_network/elec_s{simpl}_{clusters}_l{ll}_{opts}_{sector_opts}_{planning_horizons}.log",
        benchmark:
            (
                RESULTS
                + "benchmarks/plot_gas_network/elec_s{simpl}_{clusters}_l{ll}_{opts}_{sector_opts}_{planning_horizons}"
            )
        conda:
            "../envs/environment.yaml"
        script:
            "../scripts/plot_gas_network.py"


if config["foresight"] == "perfect":

    def output_map_year(w):
        return {
            f"map_{year}": RESULTS
            + "maps/elec_s{simpl}_{clusters}_l{ll}_{opts}_{sector_opts}-costs-all_"
            + f"{year}.pdf"
            for year in config_provider("scenario", "planning_horizons")(w)
        }

    rule plot_power_network_perfect:
        params:
            plotting=config_provider("plotting"),
        input:
            network=RESULTS
            + "postnetworks/elec_s{simpl}_{clusters}_l{ll}_{opts}_{sector_opts}_brownfield_all_years.nc",
            regions=resources("regions_onshore_elec_s{simpl}_{clusters}.geojson"),
        output:
            unpack(output_map_year),
        threads: 2
        resources:
            mem_mb=10000,
        conda:
            "../envs/environment.yaml"
        script:
            "../scripts/plot_power_network_perfect.py"


<<<<<<< HEAD
rule copy_config:
    params:
        RDIR=RDIR,
    output:
        ITERATION_RESULTS + "config.yaml",
    threads: 1
    resources:
        mem_mb=1000,
    benchmark:
        ITERATION_BENCHMARKS + "copy_config"
    conda:
        "../envs/environment.yaml"
    script:
        "../scripts/copy_config.py"


=======
>>>>>>> 40351fbf
rule make_summary:
    params:
        foresight=config_provider("foresight"),
        costs=config_provider("costs"),
        snapshots=config_provider("snapshots"),
        drop_leap_day=config_provider("enable", "drop_leap_day"),
        scenario=config_provider("scenario"),
        RDIR=RDIR,
    input:
        networks=expand(
            RESULTS
            + "postnetworks/elec_s{simpl}_{clusters}_l{ll}_{opts}_{sector_opts}_{planning_horizons}.nc",
            **config["scenario"],
            allow_missing=True,
        ),
        costs=lambda w: (
            resources("costs_{}.csv".format(config_provider("costs", "year")(w)))
            if config_provider("foresight")(w) == "overnight"
            else resources(
                "costs_{}.csv".format(
                    config_provider("scenario", "planning_horizons", 0)(w)
                )
            )
        ),
        ac_plot=expand(
            resources("maps/power-network-s{simpl}-{clusters}.pdf"),
            **config["scenario"],
            allow_missing=True,
        ),
        costs_plot=expand(
            RESULTS
            + "maps/elec_s{simpl}_{clusters}_l{ll}_{opts}_{sector_opts}-costs-all_{planning_horizons}.pdf",
            **config["scenario"],
            allow_missing=True,
        ),
        h2_plot=lambda w: expand(
            (
                RESULTS
                + "maps/elec_s{simpl}_{clusters}_l{ll}_{opts}_{sector_opts}-h2_network_{planning_horizons}.pdf"
                if config_provider("sector", "H2_network")(w)
                else []
            ),
            **config["scenario"],
            allow_missing=True,
        ),
        ch4_plot=lambda w: expand(
            (
                RESULTS
                + "maps/elec_s{simpl}_{clusters}_l{ll}_{opts}_{sector_opts}-ch4_network_{planning_horizons}.pdf"
                if config_provider("sector", "gas_network")(w)
                else []
            ),
            **config["scenario"],
            allow_missing=True,
        ),
    output:
        nodal_costs=RESULTS + "csvs/nodal_costs.csv",
        nodal_capacities=RESULTS + "csvs/nodal_capacities.csv",
        nodal_cfs=RESULTS + "csvs/nodal_cfs.csv",
        cfs=RESULTS + "csvs/cfs.csv",
        costs=RESULTS + "csvs/costs.csv",
        capacities=RESULTS + "csvs/capacities.csv",
        curtailment=RESULTS + "csvs/curtailment.csv",
        energy=RESULTS + "csvs/energy.csv",
        supply=RESULTS + "csvs/supply.csv",
        supply_energy=RESULTS + "csvs/supply_energy.csv",
        nodal_supply_energy=RESULTS + "csvs/nodal_supply_energy.csv",
        prices=RESULTS + "csvs/prices.csv",
        weighted_prices=RESULTS + "csvs/weighted_prices.csv",
        market_values=RESULTS + "csvs/market_values.csv",
        price_statistics=RESULTS + "csvs/price_statistics.csv",
        metrics=RESULTS + "csvs/metrics.csv",
    threads: 2
    resources:
        mem_mb=10000,
    log:
        RESULTS + "logs/make_summary.log",
    conda:
        "../envs/environment.yaml"
    script:
        "../scripts/make_summary.py"


rule plot_summary:
    params:
        countries=config_provider("countries"),
        planning_horizons=config_provider("scenario", "planning_horizons"),
        emissions_scope=config_provider("energy", "emissions"),
        plotting=config_provider("plotting"),
        foresight=config_provider("foresight"),
        co2_budget=config_provider("co2_budget"),
        sector=config_provider("sector"),
        RDIR=RDIR,
    input:
        costs=RESULTS + "csvs/costs.csv",
        energy=RESULTS + "csvs/energy.csv",
        balances=RESULTS + "csvs/supply_energy.csv",
        eurostat="data/eurostat/Balances-April2023",
        co2="data/bundle/eea/UNFCCC_v23.csv",
    output:
        costs=RESULTS + "graphs/costs.svg",
        energy=RESULTS + "graphs/energy.svg",
        balances=RESULTS + "graphs/balances-energy.svg",
    threads: 2
    resources:
        mem_mb=10000,
    log:
        RESULTS + "logs/plot_summary.log",
    conda:
        "../envs/environment.yaml"
    script:
        "../scripts/plot_summary.py"


STATISTICS_BARPLOTS = [
    "capacity_factor",
    "installed_capacity",
    "optimal_capacity",
    "capital_expenditure",
    "operational_expenditure",
    "curtailment",
    "supply",
    "withdrawal",
    "market_value",
]


rule plot_elec_statistics:
    params:
        plotting=config_provider("plotting"),
        barplots=STATISTICS_BARPLOTS,
    input:
        network=RESULTS + "networks/elec_s{simpl}_{clusters}_ec_l{ll}_{opts}.nc",
    output:
        **{
            f"{plot}_bar": RESULTS
            + f"figures/statistics_{plot}_bar_elec_s{{simpl}}_{{clusters}}_ec_l{{ll}}_{{opts}}.pdf"
            for plot in STATISTICS_BARPLOTS
        },
        barplots_touch=RESULTS
        + "figures/.statistics_plots_elec_s{simpl}_{clusters}_ec_l{ll}_{opts}",
    script:
        "../scripts/plot_statistics.py"<|MERGE_RESOLUTION|>--- conflicted
+++ resolved
@@ -133,25 +133,6 @@
             "../scripts/plot_power_network_perfect.py"
 
 
-<<<<<<< HEAD
-rule copy_config:
-    params:
-        RDIR=RDIR,
-    output:
-        ITERATION_RESULTS + "config.yaml",
-    threads: 1
-    resources:
-        mem_mb=1000,
-    benchmark:
-        ITERATION_BENCHMARKS + "copy_config"
-    conda:
-        "../envs/environment.yaml"
-    script:
-        "../scripts/copy_config.py"
-
-
-=======
->>>>>>> 40351fbf
 rule make_summary:
     params:
         foresight=config_provider("foresight"),
