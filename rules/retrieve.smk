# SPDX-FileCopyrightText: : 2023-2024 The PyPSA-Eur Authors
#
# SPDX-License-Identifier: MIT

import requests
from datetime import datetime, timedelta
from shutil import move, unpack_archive
from zipfile import ZipFile

if config["enable"].get("retrieve", "auto") == "auto":
    config["enable"]["retrieve"] = has_internet_access()

if config["enable"]["retrieve"] is False:
    print("Datafile downloads disabled in config[retrieve] or no internet access.")


if config["enable"]["retrieve"] and config["enable"].get("retrieve_databundle", True):
    datafiles = [
        "je-e-21.03.02.xls",
        "nama_10r_3popgdp.tsv.gz",
        "nama_10r_3gdp.tsv.gz",
        "corine/g250_clc06_V18_5.tif",
        "eea/UNFCCC_v23.csv",
        "emobility/KFZ__count",
        "emobility/Pkw__count",
        "h2_salt_caverns_GWh_per_sqkm.geojson",
        "natura/natura.tiff",
        "gebco/GEBCO_2014_2D.nc",
        "GDP_per_capita_PPP_1990_2015_v2.nc",
        "ppp_2013_1km_Aggregated.tif",
    ]

    rule retrieve_databundle:
        output:
            expand("data/bundle/{file}", file=datafiles),
        log:
            "logs/retrieve_databundle.log",
        resources:
            mem_mb=1000,
        retries: 2
        conda:
            "../envs/retrieve.yaml"
        script:
            "../scripts/retrieve_databundle.py"

    rule retrieve_eurostat_data:
        output:
            directory("data/eurostat/Balances-April2023"),
        log:
            "logs/retrieve_eurostat_data.log",
        retries: 2
        conda:
            "../envs/retrieve.yaml"
        script:
            "../scripts/retrieve_eurostat_data.py"

    rule retrieve_jrc_idees:
        output:
            directory("data/jrc-idees-2021"),
        log:
            "logs/retrieve_jrc_idees.log",
        retries: 2
        script:
            "../scripts/retrieve_jrc_idees.py"

    rule retrieve_eurostat_household_data:
        output:
            "data/eurostat/eurostat-household_energy_balances-february_2024.csv",
        log:
<<<<<<< HEAD
            LOGS + "" + CDIR + "retrieve_cutout_{cutout}.log",
        resources:
            mem_mb=5000,
=======
            "logs/retrieve_eurostat_household_data.log",
>>>>>>> 40351fbf
        retries: 2
        conda:
            "../envs/retrieve.yaml"
        script:
            "../scripts/retrieve_eurostat_household_data.py"


if config["enable"]["retrieve"]:

    rule retrieve_nuts_shapes:
        input:
            shapes=storage(
                "https://gisco-services.ec.europa.eu/distribution/v2/nuts/download/ref-nuts-2013-03m.geojson.zip"
            ),
        output:
            shapes_level_3="data/nuts/NUTS_RG_03M_2013_4326_LEVL_3.geojson",
            shapes_level_2="data/nuts/NUTS_RG_03M_2013_4326_LEVL_2.geojson",
        params:
            zip_file="data/nuts/ref-nuts-2013-03m.geojson.zip",
        run:
            os.rename(input.shapes, params.zip_file)
            with ZipFile(params.zip_file, "r") as zip_ref:
                for level in ["LEVL_3", "LEVL_2"]:
                    filename = f"NUTS_RG_03M_2013_4326_{level}.geojson"
                    zip_ref.extract(filename, Path(output.shapes_level_3).parent)
                    extracted_file = Path(output.shapes_level_3).parent / filename
                    extracted_file.rename(
                        getattr(output, f"shapes_level_{level[-1]}")
                    )
            os.remove(params.zip_file)



if config["enable"]["retrieve"] and config["enable"].get("retrieve_cutout", True):

    rule retrieve_cutout:
        input:
            storage(
                "https://zenodo.org/records/12791128/files/{cutout}.nc",
            ),
        output:
            "cutouts/" + CDIR + "{cutout}.nc",
        log:
            "logs/" + CDIR + "retrieve_cutout_{cutout}.log",
        resources:
            mem_mb=5000,
        retries: 2
        run:
            move(input[0], output[0])
            validate_checksum(output[0], input[0])


if config["enable"]["retrieve"] and config["enable"].get("retrieve_cost_data", True):

    rule retrieve_cost_data:
        params:
            version=config_provider("costs", "version"),
        output:
            resources("costs_{year}.csv"),
        log:
            logs("retrieve_cost_data_{year}.log"),
        resources:
            mem_mb=1000,
        retries: 2
        conda:
            "../envs/retrieve.yaml"
        script:
            "../scripts/retrieve_cost_data.py"


if config["enable"]["retrieve"]:
    datafiles = [
        "IGGIELGN_LNGs.geojson",
        "IGGIELGN_BorderPoints.geojson",
        "IGGIELGN_Productions.geojson",
        "IGGIELGN_Storages.geojson",
        "IGGIELGN_PipeSegments.geojson",
    ]

    rule retrieve_gas_infrastructure_data:
        output:
            expand("data/gas_network/scigrid-gas/data/{files}", files=datafiles),
        log:
            "logs/retrieve_gas_infrastructure_data.log",
        retries: 2
        conda:
            "../envs/retrieve.yaml"
        script:
            "../scripts/retrieve_gas_infrastructure_data.py"


if config["enable"]["retrieve"]:

    rule retrieve_electricity_demand:
        params:
            versions=["2019-06-05", "2020-10-06"],
        output:
            "data/electricity_demand_raw.csv",
        log:
            "logs/retrieve_electricity_demand.log",
        resources:
            mem_mb=5000,
        retries: 2
        conda:
            "../envs/retrieve.yaml"
        script:
            "../scripts/retrieve_electricity_demand.py"


if config["enable"]["retrieve"]:

    rule retrieve_synthetic_electricity_demand:
        input:
            storage(
                "https://zenodo.org/records/10820928/files/demand_hourly.csv",
            ),
        output:
            "data/load_synthetic_raw.csv",
        log:
            "logs/retrieve_synthetic_electricity_demand.log",
        resources:
            mem_mb=5000,
        retries: 2
        run:
            move(input[0], output[0])


if config["enable"]["retrieve"]:

    rule retrieve_ship_raster:
        input:
            storage(
                "https://zenodo.org/records/13757228/files/shipdensity_global.zip",
                keep_local=True,
            ),
        output:
            "data/shipdensity_global.zip",
        log:
            "logs/retrieve_ship_raster.log",
        resources:
            mem_mb=5000,
        retries: 2
        run:
            move(input[0], output[0])
            validate_checksum(output[0], input[0])


if config["enable"]["retrieve"]:

    rule retrieve_jrc_enspreso_biomass:
        input:
            storage(
                "https://zenodo.org/records/10356004/files/ENSPRESO_BIOMASS.xlsx",
                keep_local=True,
            ),
        output:
            "data/ENSPRESO_BIOMASS.xlsx",
        retries: 1
        run:
            move(input[0], output[0])


if config["enable"]["retrieve"]:

    rule retrieve_hotmaps_industrial_sites:
        input:
            storage(
                "https://gitlab.com/hotmaps/industrial_sites/industrial_sites_Industrial_Database/-/raw/master/data/Industrial_Database.csv",
                keep_local=True,
            ),
        output:
            "data/Industrial_Database.csv",
        retries: 1
        run:
            move(input[0], output[0])


if config["enable"]["retrieve"]:

    rule retrieve_usgs_ammonia_production:
        input:
            storage(
                "https://d9-wret.s3.us-west-2.amazonaws.com/assets/palladium/production/s3fs-public/media/files/myb1-2022-nitro-ert.xlsx"
            ),
        output:
            "data/myb1-2022-nitro-ert.xlsx",
        retries: 1
        run:
            move(input[0], output[0])


if config["enable"]["retrieve"]:

    rule retrieve_geological_co2_storage_potential:
        input:
            storage(
                "https://raw.githubusercontent.com/ericzhou571/Co2Storage/main/resources/complete_map_2020_unit_Mt.geojson",
                keep_local=True,
            ),
        output:
            "data/complete_map_2020_unit_Mt.geojson",
        retries: 1
        run:
            move(input[0], output[0])


if config["enable"]["retrieve"]:

    # Downloading Copernicus Global Land Cover for land cover and land use:
    # Website: https://land.copernicus.eu/global/products/lc
    rule download_copernicus_land_cover:
        input:
            storage(
                "https://zenodo.org/records/3939050/files/PROBAV_LC100_global_v3.0.1_2019-nrt_Discrete-Classification-map_EPSG-4326.tif",
            ),
        output:
            "data/Copernicus_LC100_global_v3.0.1_2019-nrt_Discrete-Classification-map_EPSG-4326.tif",
        run:
            move(input[0], output[0])
            validate_checksum(output[0], input[0])


if config["enable"]["retrieve"]:

    # Downloading LUISA Base Map for land cover and land use:
    # Website: https://ec.europa.eu/jrc/en/luisa
    rule retrieve_luisa_land_cover:
        input:
            storage(
                "https://jeodpp.jrc.ec.europa.eu/ftp/jrc-opendata/LUISA/EUROPE/Basemaps/LandUse/2018/LATEST/LUISA_basemap_020321_50m.tif",
            ),
        output:
            "data/LUISA_basemap_020321_50m.tif",
        run:
            move(input[0], output[0])


if config["enable"]["retrieve"]:

    rule retrieve_eez:
        params:
            zip="data/eez/World_EEZ_v12_20231025_LR.zip",
        output:
            gpkg="data/eez/World_EEZ_v12_20231025_LR/eez_v12_lowres.gpkg",
        run:
            import os
            import requests
            from uuid import uuid4

            name = str(uuid4())[:8]
            org = str(uuid4())[:8]

            response = requests.post(
                "https://www.marineregions.org/download_file.php",
                params={"name": "World_EEZ_v12_20231025_LR.zip"},
                data={
                    "name": name,
                    "organisation": org,
                    "email": f"{name}@{org}.org",
                    "country": "Germany",
                    "user_category": "academia",
                    "purpose_category": "Research",
                    "agree": "1",
                },
            )

            with open(params["zip"], "wb") as f:
                f.write(response.content)
            output_folder = Path(params["zip"]).parent
            unpack_archive(params["zip"], output_folder)
            os.remove(params["zip"])



if config["enable"]["retrieve"]:

    rule retrieve_worldbank_urban_population:
        params:
            zip="data/worldbank/API_SP.URB.TOTL.IN.ZS_DS2_en_csv_v2_3403768.zip",
        output:
            gpkg="data/worldbank/API_SP.URB.TOTL.IN.ZS_DS2_en_csv_v2_3403768.csv",
        run:
            import os
            import requests

            response = requests.get(
                "https://api.worldbank.org/v2/en/indicator/SP.URB.TOTL.IN.ZS?downloadformat=csv",
                params={"name": "API_SP.URB.TOTL.IN.ZS_DS2_en_csv_v2_3403768.zip"},
            )

            with open(params["zip"], "wb") as f:
                f.write(response.content)
            output_folder = Path(params["zip"]).parent
            unpack_archive(params["zip"], output_folder)
            os.remove(params["zip"])



if config["enable"]["retrieve"]:

    # Download directly from naciscdn.org which is a redirect from naturalearth.com
    # (https://www.naturalearthdata.com/downloads/10m-cultural-vectors/10m-admin-0-countries/)
    # Use point-of-view (POV) variant of Germany so that Crimea is included.
    rule retrieve_naturalearth_countries:
        input:
            storage(
                "https://naciscdn.org/naturalearth/10m/cultural/ne_10m_admin_0_countries_deu.zip"
            ),
        params:
            zip="data/naturalearth/ne_10m_admin_0_countries_deu.zip",
        output:
            countries="data/naturalearth/ne_10m_admin_0_countries_deu.shp",
        run:
            move(input[0], params["zip"])
            output_folder = Path(output["countries"]).parent
            unpack_archive(params["zip"], output_folder)
            os.remove(params["zip"])


if config["enable"]["retrieve"]:

    rule retrieve_gem_europe_gas_tracker:
        output:
            "data/gem/Europe-Gas-Tracker-2024-05.xlsx",
        run:
            import requests

            # mirror of https://globalenergymonitor.org/wp-content/uploads/2024/05/Europe-Gas-Tracker-2024-05.xlsx
            url = "https://tubcloud.tu-berlin.de/s/LMBJQCsN6Ez5cN2/download/Europe-Gas-Tracker-2024-05.xlsx"
            response = requests.get(url)
            with open(output[0], "wb") as f:
                f.write(response.content)



if config["enable"]["retrieve"]:

    rule retrieve_gem_steel_plant_tracker:
        output:
            "data/gem/Global-Steel-Plant-Tracker-April-2024-Standard-Copy-V1.xlsx",
        run:
            import requests

            # mirror or https://globalenergymonitor.org/wp-content/uploads/2024/04/Global-Steel-Plant-Tracker-April-2024-Standard-Copy-V1.xlsx
            url = "https://tubcloud.tu-berlin.de/s/Aqebo3rrQZWKGsG/download/Global-Steel-Plant-Tracker-April-2024-Standard-Copy-V1.xlsx"
            response = requests.get(url)
            with open(output[0], "wb") as f:
                f.write(response.content)



if config["enable"]["retrieve"]:
    # Some logic to find the correct file URL
    # Sometimes files are released delayed or ahead of schedule, check which file is currently available

    def check_file_exists(url):
        response = requests.head(url)
        return response.status_code == 200

    # Basic pattern where WDPA files can be found
    url_pattern = (
        "https://d1gam3xoknrgr2.cloudfront.net/current/WDPA_{bYYYY}_Public_shp.zip"
    )

    # 3-letter month + 4 digit year for current/previous/next month to test
    current_monthyear = datetime.now().strftime("%b%Y")
    prev_monthyear = (datetime.now() - timedelta(30)).strftime("%b%Y")
    next_monthyear = (datetime.now() + timedelta(30)).strftime("%b%Y")

    # Test prioritised: current month -> previous -> next
    for bYYYY in [current_monthyear, prev_monthyear, next_monthyear]:
        if check_file_exists(url := url_pattern.format(bYYYY=bYYYY)):
            break
        else:
            # If None of the three URLs are working
            url = False

    assert (
        url
    ), f"No WDPA files found at {url_pattern} for bY='{current_monthyear}, {prev_monthyear}, or {next_monthyear}'"

    # Downloading protected area database from WDPA
    # extract the main zip and then merge the contained 3 zipped shapefiles
    # Website: https://www.protectedplanet.net/en/thematic-areas/wdpa
    rule download_wdpa:
        input:
            storage(url, keep_local=True),
        params:
            zip="data/WDPA_shp.zip",
            folder=directory("data/WDPA"),
        output:
            gpkg="data/WDPA.gpkg",
        run:
            shell("cp {input} {params.zip}")
            shell("unzip -o {params.zip} -d {params.folder}")
            for i in range(3):
                # vsizip is special driver for directly working with zipped shapefiles in ogr2ogr
                layer_path = (
                    f"/vsizip/{params.folder}/WDPA_{bYYYY}_Public_shp_{i}.zip"
                )
                print(f"Adding layer {i+1} of 3 to combined output file.")
                shell("ogr2ogr -f gpkg -update -append {output.gpkg} {layer_path}")

    rule download_wdpa_marine:
        # Downloading Marine protected area database from WDPA
        # extract the main zip and then merge the contained 3 zipped shapefiles
        # Website: https://www.protectedplanet.net/en/thematic-areas/marine-protected-areas
        input:
            storage(
                f"https://d1gam3xoknrgr2.cloudfront.net/current/WDPA_WDOECM_{bYYYY}_Public_marine_shp.zip",
                keep_local=True,
            ),
        params:
            zip="data/WDPA_WDOECM_marine.zip",
            folder=directory("data/WDPA_WDOECM_marine"),
        output:
            gpkg="data/WDPA_WDOECM_marine.gpkg",
        run:
            shell("cp {input} {params.zip}")
            shell("unzip -o {params.zip} -d {params.folder}")
            for i in range(3):
                # vsizip is special driver for directly working with zipped shapefiles in ogr2ogr
                layer_path = f"/vsizip/{params.folder}/WDPA_WDOECM_{bYYYY}_Public_marine_shp_{i}.zip"
                print(f"Adding layer {i+1} of 3 to combined output file.")
                shell("ogr2ogr -f gpkg -update -append {output.gpkg} {layer_path}")



if config["enable"]["retrieve"]:

    rule retrieve_monthly_co2_prices:
        input:
            storage(
                "https://www.eex.com/fileadmin/EEX/Downloads/EUA_Emission_Spot_Primary_Market_Auction_Report/Archive_Reports/emission-spot-primary-market-auction-report-2019-data.xls",
                keep_local=True,
            ),
        output:
            "data/validation/emission-spot-primary-market-auction-report-2019-data.xls",
        log:
            "logs/retrieve_monthly_co2_prices.log",
        resources:
            mem_mb=5000,
        retries: 2
        run:
            move(input[0], output[0])


if config["enable"]["retrieve"]:

    rule retrieve_monthly_fuel_prices:
        output:
            "data/validation/energy-price-trends-xlsx-5619002.xlsx",
        log:
            "logs/retrieve_monthly_fuel_prices.log",
        resources:
            mem_mb=5000,
        retries: 2
        conda:
            "../envs/retrieve.yaml"
        script:
            "../scripts/retrieve_monthly_fuel_prices.py"


if config["enable"]["retrieve"] and (
    config["electricity"]["base_network"] == "osm-prebuilt"
):
    # Dictionary of prebuilt versions, e.g. 0.3 : "13358976"
    osm_prebuilt_version = {
        0.1: "12799202",
        0.2: "13342577",
        0.3: "13358976",
        0.4: "13759222",
    }

    # update rule to use the correct version
    rule retrieve_osm_prebuilt:
        input:
            buses=storage(
                f"https://zenodo.org/records/{osm_prebuilt_version[config['electricity']['osm-prebuilt-version']]}/files/buses.csv"
            ),
            converters=storage(
                f"https://zenodo.org/records/{osm_prebuilt_version[config['electricity']['osm-prebuilt-version']]}/files/converters.csv"
            ),
            lines=storage(
                f"https://zenodo.org/records/{osm_prebuilt_version[config['electricity']['osm-prebuilt-version']]}/files/lines.csv"
            ),
            links=storage(
                f"https://zenodo.org/records/{osm_prebuilt_version[config['electricity']['osm-prebuilt-version']]}/files/links.csv"
            ),
            transformers=storage(
                f"https://zenodo.org/records/{osm_prebuilt_version[config['electricity']['osm-prebuilt-version']]}/files/transformers.csv"
            ),
        output:
            buses=f"data/osm-prebuilt/{config['electricity']['osm-prebuilt-version']}/buses.csv",
            converters=f"data/osm-prebuilt/{config['electricity']['osm-prebuilt-version']}/converters.csv",
            lines=f"data/osm-prebuilt/{config['electricity']['osm-prebuilt-version']}/lines.csv",
            links=f"data/osm-prebuilt/{config['electricity']['osm-prebuilt-version']}/links.csv",
            transformers=f"data/osm-prebuilt/{config['electricity']['osm-prebuilt-version']}/transformers.csv",
        log:
            "logs/retrieve_osm_prebuilt.log",
        threads: 1
        resources:
            mem_mb=500,
        retries: 2
        run:
            for key in input.keys():
                move(input[key], output[key])
                validate_checksum(output[key], input[key])



if config["enable"]["retrieve"] and (
    config["electricity"]["base_network"] == "osm-raw"
):

    rule retrieve_osm_data:
        output:
            cables_way="data/osm-raw/{country}/cables_way.json",
            lines_way="data/osm-raw/{country}/lines_way.json",
            links_relation="data/osm-raw/{country}/links_relation.json",
            substations_way="data/osm-raw/{country}/substations_way.json",
            substations_relation="data/osm-raw/{country}/substations_relation.json",
        log:
            "logs/retrieve_osm_data_{country}.log",
        threads: 1
        conda:
            "../envs/retrieve.yaml"
        script:
            "../scripts/retrieve_osm_data.py"


if config["enable"]["retrieve"] and (
    config["electricity"]["base_network"] == "osm-raw"
):

    rule retrieve_osm_data_all:
        input:
            expand(
                "data/osm-raw/{country}/cables_way.json",
                country=config_provider("countries"),
            ),
            expand(
                "data/osm-raw/{country}/lines_way.json",
                country=config_provider("countries"),
            ),
            expand(
                "data/osm-raw/{country}/links_relation.json",
                country=config_provider("countries"),
            ),
            expand(
                "data/osm-raw/{country}/substations_way.json",
                country=config_provider("countries"),
            ),
            expand(
                "data/osm-raw/{country}/substations_relation.json",
                country=config_provider("countries"),
            ),<|MERGE_RESOLUTION|>--- conflicted
+++ resolved
@@ -67,13 +67,7 @@
         output:
             "data/eurostat/eurostat-household_energy_balances-february_2024.csv",
         log:
-<<<<<<< HEAD
-            LOGS + "" + CDIR + "retrieve_cutout_{cutout}.log",
-        resources:
-            mem_mb=5000,
-=======
             "logs/retrieve_eurostat_household_data.log",
->>>>>>> 40351fbf
         retries: 2
         conda:
             "../envs/retrieve.yaml"
@@ -117,7 +111,7 @@
         output:
             "cutouts/" + CDIR + "{cutout}.nc",
         log:
-            "logs/" + CDIR + "retrieve_cutout_{cutout}.log",
+            LOGS + "" + CDIR + "retrieve_cutout_{cutout}.log",
         resources:
             mem_mb=5000,
         retries: 2
