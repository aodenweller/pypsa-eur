--- conflicted
+++ resolved
@@ -859,7 +859,7 @@
 def input_profile_offwind(w):
     return {
         f"profile_{tech}": resources(f"profile_{tech}.nc")
-        for tech in ["offwind-ac", "offwind-dc"]
+        for tech in ["offwind-ac", "offwind-dc", "offwind-float"]
         if (tech in config_provider("electricity", "renewable_carriers")(w))
     }
 
@@ -926,55 +926,6 @@
         dsm_profile=resources("dsm_profile_s{simpl}_{clusters}.csv"),
         co2_totals_name=resources("co2_totals.csv"),
         co2="data/bundle-sector/eea/UNFCCC_v23.csv",
-<<<<<<< HEAD
-        biomass_potentials=RESOURCES
-        + "biomass_potentials_s{simpl}_{clusters}_"
-        + "{}.csv".format(config["biomass"]["year"])
-        if config["foresight"] == "overnight"
-        else RESOURCES
-        + "biomass_potentials_s{simpl}_{clusters}_{planning_horizons}.csv",
-        heat_profile="data/heat_load_profile_BDEW.csv",
-        costs="data/costs_{}.csv".format(config["costs"]["year"])
-        if config["foresight"] == "overnight"
-        else "data/costs_{planning_horizons}.csv",
-        profile_offwind_ac=RESOURCES + "profile_offwind-ac.nc",
-        profile_offwind_dc=RESOURCES + "profile_offwind-dc.nc",
-        profile_offwind_float=RESOURCES + "profile_offwind-float.nc",
-        h2_cavern=RESOURCES + "salt_cavern_potentials_s{simpl}_{clusters}.csv",
-        busmap_s=RESOURCES + "busmap_elec_s{simpl}.csv",
-        busmap=RESOURCES + "busmap_elec_s{simpl}_{clusters}.csv",
-        clustered_pop_layout=RESOURCES + "pop_layout_elec_s{simpl}_{clusters}.csv",
-        simplified_pop_layout=RESOURCES + "pop_layout_elec_s{simpl}.csv",
-        industrial_demand=RESOURCES
-        + "industrial_energy_demand_elec_s{simpl}_{clusters}_{planning_horizons}.csv",
-        heat_demand_urban=RESOURCES + "heat_demand_urban_elec_s{simpl}_{clusters}.nc",
-        heat_demand_rural=RESOURCES + "heat_demand_rural_elec_s{simpl}_{clusters}.nc",
-        heat_demand_total=RESOURCES + "heat_demand_total_elec_s{simpl}_{clusters}.nc",
-        temp_soil_total=RESOURCES + "temp_soil_total_elec_s{simpl}_{clusters}.nc",
-        temp_soil_rural=RESOURCES + "temp_soil_rural_elec_s{simpl}_{clusters}.nc",
-        temp_soil_urban=RESOURCES + "temp_soil_urban_elec_s{simpl}_{clusters}.nc",
-        temp_air_total=RESOURCES + "temp_air_total_elec_s{simpl}_{clusters}.nc",
-        temp_air_rural=RESOURCES + "temp_air_rural_elec_s{simpl}_{clusters}.nc",
-        temp_air_urban=RESOURCES + "temp_air_urban_elec_s{simpl}_{clusters}.nc",
-        cop_soil_total=RESOURCES + "cop_soil_total_elec_s{simpl}_{clusters}.nc",
-        cop_soil_rural=RESOURCES + "cop_soil_rural_elec_s{simpl}_{clusters}.nc",
-        cop_soil_urban=RESOURCES + "cop_soil_urban_elec_s{simpl}_{clusters}.nc",
-        cop_air_total=RESOURCES + "cop_air_total_elec_s{simpl}_{clusters}.nc",
-        cop_air_rural=RESOURCES + "cop_air_rural_elec_s{simpl}_{clusters}.nc",
-        cop_air_urban=RESOURCES + "cop_air_urban_elec_s{simpl}_{clusters}.nc",
-        solar_thermal_total=RESOURCES
-        + "solar_thermal_total_elec_s{simpl}_{clusters}.nc"
-        if config["sector"]["solar_thermal"]
-        else [],
-        solar_thermal_urban=RESOURCES
-        + "solar_thermal_urban_elec_s{simpl}_{clusters}.nc"
-        if config["sector"]["solar_thermal"]
-        else [],
-        solar_thermal_rural=RESOURCES
-        + "solar_thermal_rural_elec_s{simpl}_{clusters}.nc"
-        if config["sector"]["solar_thermal"]
-        else [],
-=======
         biomass_potentials=lambda w: (
             resources(
                 "biomass_potentials_s{simpl}_{clusters}_"
@@ -1031,7 +982,6 @@
             if config_provider("sector", "solar_thermal")(w)
             else []
         ),
->>>>>>> 497797b4
     output:
         RESULTS
         + "prenetworks/elec_s{simpl}_{clusters}_l{ll}_{opts}_{sector_opts}_{planning_horizons}.nc",
