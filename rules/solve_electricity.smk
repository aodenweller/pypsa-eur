--- conflicted
+++ resolved
@@ -30,18 +30,13 @@
         python=ITERATION_LOGS
         + "y{year}/solve_network/elec_s{simpl}_{clusters}_ec_l{ll}_{opts}_python.log",
     benchmark:
-<<<<<<< HEAD
         (
             ITERATION_BENCHMARKS
             + "y{year}/solve_network/elec_s{simpl}_{clusters}_ec_l{ll}_{opts}"
         )
-    threads: 4
+    threads: solver_threads
     group:
         "iy"
-=======
-        BENCHMARKS + "solve_network/elec_s{simpl}_{clusters}_ec_l{ll}_{opts}"
-    threads: solver_threads
->>>>>>> 9c08af99
     resources:
         mem_mb=memory,
         walltime=config["solving"].get("walltime", "12:00:00"),
