# SPDX-FileCopyrightText: : 2023 The PyPSA-Eur Authors
#
# SPDX-License-Identifier: MIT


rule solve_network:
    params:
        solving=config["solving"],
        foresight=config["foresight"],
        planning_horizons=config["scenario"]["planning_horizons"],
        co2_sequestration_potential=config["sector"].get(
            "co2_sequestration_potential", 200
        ),
    input:
<<<<<<< HEAD
        network=SCENARIO_RESOURCES + "i{iteration}/y{year}/networks/elec_s{simpl}_{clusters}_ec_l{ll}_{opts}.nc",
        RCL_p_nom_limits=SCENARIO_RESOURCES + "i{iteration}/y{year}/RCL_p_nom_limits.csv",
        region_mapping="config/regionmapping_21_EU11.csv",
        technology_mapping="config/technology_mapping.csv",
=======
        network=RESOURCES + "networks/elec_s{simpl}_{clusters}_ec_l{ll}_{opts}.nc",
        config=RESULTS + "config.yaml",
>>>>>>> 1a60dcb7
    output:
        network=RESULTS + "{scenario}/i{iteration}/y{year}/networks/elec_s{simpl}_{clusters}_ec_l{ll}_{opts}.nc",
    log:
        solver=normpath(
            LOGS + "{scenario}/i{iteration}/y{year}/solve_network/elec_s{simpl}_{clusters}_ec_l{ll}_{opts}_solver.log"
        ),
        python=LOGS + "{scenario}/i{iteration}/y{year}/solve_network/elec_s{simpl}_{clusters}_ec_l{ll}_{opts}_python.log",
    benchmark:
        BENCHMARKS + "{scenario}/i{iteration}/y{year}/solve_network/elec_s{simpl}_{clusters}_ec_l{ll}_{opts}"
    threads: 4
    group:
        "iy"
    resources:
        mem_mb=memory,
        walltime=config["solving"].get("walltime", "12:00:00"),
    shadow:
        "minimal"
    conda:
        "../envs/environment.yaml"
    script:
        "../scripts/solve_network.py"


rule solve_operations_network:
    params:
        options=config["solving"]["options"],
    input:
        network=RESULTS + "networks/elec_s{simpl}_{clusters}_ec_l{ll}_{opts}.nc",
    output:
        network=RESULTS + "networks/elec_s{simpl}_{clusters}_ec_l{ll}_{opts}_op.nc",
    log:
        solver=normpath(
            LOGS
            + "solve_operations_network/elec_s{simpl}_{clusters}_ec_l{ll}_{opts}_op_solver.log"
        ),
        python=LOGS
        + "solve_operations_network/elec_s{simpl}_{clusters}_ec_l{ll}_{opts}_op_python.log",
    benchmark:
        (
            BENCHMARKS
            + "solve_operations_network/elec_s{simpl}_{clusters}_ec_l{ll}_{opts}"
        )
    threads: 4
    resources:
        mem_mb=(lambda w: 10000 + 372 * int(w.clusters)),
        walltime=config["solving"].get("walltime", "12:00:00"),
    shadow:
        "minimal"
    conda:
        "../envs/environment.yaml"
    script:
        "../scripts/solve_operations_network.py"<|MERGE_RESOLUTION|>--- conflicted
+++ resolved
@@ -12,15 +12,11 @@
             "co2_sequestration_potential", 200
         ),
     input:
-<<<<<<< HEAD
         network=SCENARIO_RESOURCES + "i{iteration}/y{year}/networks/elec_s{simpl}_{clusters}_ec_l{ll}_{opts}.nc",
         RCL_p_nom_limits=SCENARIO_RESOURCES + "i{iteration}/y{year}/RCL_p_nom_limits.csv",
         region_mapping="config/regionmapping_21_EU11.csv",
         technology_mapping="config/technology_mapping.csv",
-=======
-        network=RESOURCES + "networks/elec_s{simpl}_{clusters}_ec_l{ll}_{opts}.nc",
         config=RESULTS + "config.yaml",
->>>>>>> 1a60dcb7
     output:
         network=RESULTS + "{scenario}/i{iteration}/y{year}/networks/elec_s{simpl}_{clusters}_ec_l{ll}_{opts}.nc",
     log:
