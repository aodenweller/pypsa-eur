--- conflicted
+++ resolved
@@ -13,7 +13,6 @@
         ),
         custom_extra_functionality=input_custom_extra_functionality,
     input:
-<<<<<<< HEAD
         network=ITERATION_RESOURCES
         + "y{year}/networks/elec_s{simpl}_{clusters}_ec_l{ll}_{opts}.nc",
         RCL_p_nom_limits=ITERATION_RESOURCES + "y{year}/RCL_p_nom_limits.csv",
@@ -23,6 +22,7 @@
     output:
         network=ITERATION_RESULTS
         + "y{year}/networks/elec_s{simpl}_{clusters}_ec_l{ll}_{opts}.nc",
+        config=ITERATION_RESULTS + "y{year}/configs/config.elec_s{simpl}_{clusters}_ec_l{ll}_{opts}.yaml",
     log:
         solver=normpath(
             ITERATION_LOGS
@@ -35,21 +35,6 @@
             ITERATION_BENCHMARKS
             + "y{year}/solve_network/elec_s{simpl}_{clusters}_ec_l{ll}_{opts}"
         )
-=======
-        network=resources("networks/elec_s{simpl}_{clusters}_ec_l{ll}_{opts}.nc"),
-    output:
-        network=RESULTS + "networks/elec_s{simpl}_{clusters}_ec_l{ll}_{opts}.nc",
-        config=RESULTS + "configs/config.elec_s{simpl}_{clusters}_ec_l{ll}_{opts}.yaml",
-    log:
-        solver=normpath(
-            RESULTS
-            + "logs/solve_network/elec_s{simpl}_{clusters}_ec_l{ll}_{opts}_solver.log"
-        ),
-        python=RESULTS
-        + "logs/solve_network/elec_s{simpl}_{clusters}_ec_l{ll}_{opts}_python.log",
-    benchmark:
-        (RESULTS + "benchmarks/solve_network/elec_s{simpl}_{clusters}_ec_l{ll}_{opts}")
->>>>>>> 40351fbf
     threads: solver_threads
     group:
         "iy"
