--- conflicted
+++ resolved
@@ -68,12 +68,8 @@
 
 - pip:
   - tsam>=2.3.1
-<<<<<<< HEAD
-  - highspy
-  - gamspy
-=======
   - snakemake-storage-plugin-http
   - snakemake-executor-plugin-slurm
   - snakemake-executor-plugin-cluster-generic
   - highspy
->>>>>>> 40351fbf
+  - gamspy