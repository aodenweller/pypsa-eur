# -*- coding: utf-8 -*-
# SPDX-FileCopyrightText: : 2017-2023 The PyPSA-Eur Authors
#
# SPDX-License-Identifier: MIT
"""
Solves optimal operation and capacity for a network with the option to
iteratively optimize while updating line reactances.

This script is used for optimizing the electrical network as well as the
sector coupled network.

Description
-----------

Total annual system costs are minimised with PyPSA. The full formulation of the
linear optimal power flow (plus investment planning
is provided in the
`documentation of PyPSA <https://pypsa.readthedocs.io/en/latest/optimal_power_flow.html#linear-optimal-power-flow>`_.

The optimization is based on the :func:`network.optimize` function.
Additionally, some extra constraints specified in :mod:`solve_network` are added.

.. note::

    The rules ``solve_elec_networks`` and ``solve_sector_networks`` run
    the workflow for all scenarios in the configuration file (``scenario:``)
    based on the rule :mod:`solve_network`.
"""
import logging
import re

import numpy as np
import pandas as pd
import pypsa
import xarray as xr
<<<<<<< HEAD
from _helpers import (
    configure_logging,
    get_region_mapping,
    get_technology_mapping,
    override_component_attrs,
    update_config_with_sector_opts,
)
=======
from _helpers import configure_logging, update_config_with_sector_opts
>>>>>>> 1a60dcb7

logger = logging.getLogger(__name__)
pypsa.pf.logger.setLevel(logging.WARNING)
from pypsa.descriptors import get_switchable_as_dense as get_as_dense


def add_land_use_constraint(n, planning_horizons, config):
    if "m" in snakemake.wildcards.clusters:
        _add_land_use_constraint_m(n, planning_horizons, config)
    else:
        _add_land_use_constraint(n)


def _add_land_use_constraint(n):
    # warning: this will miss existing offwind which is not classed AC-DC and has carrier 'offwind'

    for carrier in ["solar", "onwind", "offwind-ac", "offwind-dc"]:
        ext_i = (n.generators.carrier == carrier) & ~n.generators.p_nom_extendable
        existing = (
            n.generators.loc[ext_i, "p_nom"]
            .groupby(n.generators.bus.map(n.buses.location))
            .sum()
        )
        existing.index += " " + carrier + "-" + snakemake.wildcards.planning_horizons
        n.generators.loc[existing.index, "p_nom_max"] -= existing

    # check if existing capacities are larger than technical potential
    existing_large = n.generators[
        n.generators["p_nom_min"] > n.generators["p_nom_max"]
    ].index
    if len(existing_large):
        logger.warning(
            f"Existing capacities larger than technical potential for {existing_large},\
                       adjust technical potential to existing capacities"
        )
        n.generators.loc[existing_large, "p_nom_max"] = n.generators.loc[
            existing_large, "p_nom_min"
        ]

    n.generators.p_nom_max.clip(lower=0, inplace=True)


def _add_land_use_constraint_m(n, planning_horizons, config):
    # if generators clustering is lower than network clustering, land_use accounting is at generators clusters

    planning_horizons = param["planning_horizons"]
    grouping_years = config["existing_capacities"]["grouping_years"]
    current_horizon = snakemake.wildcards.planning_horizons

    for carrier in ["solar", "onwind", "offwind-ac", "offwind-dc"]:
        existing = n.generators.loc[n.generators.carrier == carrier, "p_nom"]
        ind = list(
            set(
                [
                    i.split(sep=" ")[0] + " " + i.split(sep=" ")[1]
                    for i in existing.index
                ]
            )
        )

        previous_years = [
            str(y)
            for y in planning_horizons + grouping_years
            if y < int(snakemake.wildcards.planning_horizons)
        ]

        for p_year in previous_years:
            ind2 = [
                i for i in ind if i + " " + carrier + "-" + p_year in existing.index
            ]
            sel_current = [i + " " + carrier + "-" + current_horizon for i in ind2]
            sel_p_year = [i + " " + carrier + "-" + p_year for i in ind2]
            n.generators.loc[sel_current, "p_nom_max"] -= existing.loc[
                sel_p_year
            ].rename(lambda x: x[:-4] + current_horizon)

    n.generators.p_nom_max.clip(lower=0, inplace=True)


def add_co2_sequestration_limit(n, limit=200):
    """
    Add a global constraint on the amount of Mt CO2 that can be sequestered.
    """
    n.carriers.loc["co2 stored", "co2_absorptions"] = -1
    n.carriers.co2_absorptions = n.carriers.co2_absorptions.fillna(0)

    limit = limit * 1e6
    for o in opts:
        if "seq" not in o:
            continue
        limit = float(o[o.find("seq") + 3 :]) * 1e6
        break

    n.add(
        "GlobalConstraint",
        "co2_sequestration_limit",
        sense="<=",
        constant=limit,
        type="primary_energy",
        carrier_attribute="co2_absorptions",
    )


def prepare_network(
    n,
    solve_opts=None,
    config=None,
    foresight=None,
    planning_horizons=None,
    co2_sequestration_potential=None,
):
    if "clip_p_max_pu" in solve_opts:
        for df in (
            n.generators_t.p_max_pu,
            n.generators_t.p_min_pu,
            n.storage_units_t.inflow,
        ):
            df.where(df > solve_opts["clip_p_max_pu"], other=0.0, inplace=True)

    load_shedding = solve_opts.get("load_shedding")
    if load_shedding:
        # intersect between macroeconomic and surveybased willingness to pay
        # http://journal.frontiersin.org/article/10.3389/fenrg.2015.00055/full
        # TODO: retrieve color and nice name from config
        n.add("Carrier", "load", color="#dd2e23", nice_name="Load shedding")
        buses_i = n.buses.query("carrier == 'AC'").index
        if not np.isscalar(load_shedding):
            # TODO: do not scale via sign attribute (use Eur/MWh instead of Eur/kWh)
            load_shedding = 1e2  # Eur/kWh

        n.madd(
            "Generator",
            buses_i,
            " load",
            bus=buses_i,
            carrier="load",
            sign=1e-3,  # Adjust sign to measure p and p_nom in kW instead of MW
            marginal_cost=load_shedding,  # Eur/kWh
            p_nom=1e9,  # kW
        )

    if solve_opts.get("noisy_costs"):
        for t in n.iterate_components():
            # if 'capital_cost' in t.df:
            #    t.df['capital_cost'] += 1e1 + 2.*(np.random.random(len(t.df)) - 0.5)
            if "marginal_cost" in t.df:
                t.df["marginal_cost"] += 1e-2 + 2e-3 * (
                    np.random.random(len(t.df)) - 0.5
                )

        for t in n.iterate_components(["Line", "Link"]):
            t.df["capital_cost"] += (
                1e-1 + 2e-2 * (np.random.random(len(t.df)) - 0.5)
            ) * t.df["length"]

    if solve_opts.get("nhours"):
        nhours = solve_opts["nhours"]
        n.set_snapshots(n.snapshots[:nhours])
        n.snapshot_weightings[:] = 8760.0 / nhours

    if foresight == "myopic":
        add_land_use_constraint(n, planning_horizons, config)

    if n.stores.carrier.eq("co2 stored").any():
        limit = co2_sequestration_potential
        add_co2_sequestration_limit(n, limit=limit)

    return n


def add_RCL_constraints(n, config):
    """
    Add RCL (region & carrier limit) constraint to the network for region and
    carrier groups.

    The RCL constraint consists of two individual constraints:
    1. Add a maximum level for generator nominal capacity per group of countries (=region) and group of carriers (=technology_group) which affects the "RCL" generators, i.e. copies of generators attach to each bus specifically for this constraint which have no capital_cost; this constraint limits their maximum expansion.
    2. Add a minimum level for generator nominal capacity per group of countries (=region) and group of carriers (=technology_group), which affects the "RCL" generators and their original counterparts with capital_cost > 0, this constraint ensures the minimum expansion of RCL generators and allows the other generators to be extended beyond if necessary.

    The RCL_p_nom_limits.csv file thus provides the minimum capacity that will be installed.
    For cases of non-extendable generators with fixed capacity, their capacities are taken into account and subtracted from the RCL constraints values, such that the RCL generators are extended to exactly the RCL_p_nom_limits.csv values minus existing capacities.

    Parameters
    ----------
    n : pypsa.Network
    config : dict

    Example config.remind.yaml
    --------------------------
    scenario:
        opts: [1H-RCL]
    """

    logger.info(
        "Adding generation capacity constraints (RCL) per carrier groups (general_technology) and country groups (REMIND regions)."
    )
    generators = n.generators.copy().rename_axis(index="Generator-ext")

    # Map generators to country groups (REMIND regions) and carrier groups (general technologies aggregated from REMIND technologies)
    generators["country"] = generators.bus.map(n.buses.country)
    generators["region_REMIND"] = generators["country"].map(
        get_region_mapping(
            snakemake.input["region_mapping"],
            source="PyPSA-EUR",
            target="REMIND-EU",
            flatten=True,
        )
    )
    generators["general_technology"] = generators.carrier.map(
        get_technology_mapping(
            snakemake.input["technology_mapping"],
            source="pypsa-eur",
            target="general",
            flatten=True,
        )
    )

    # RHS: p_nom_min from REMIND-EU
    p_nom_limits = pd.read_csv(
        snakemake.input["RCL_p_nom_limits"],
        index_col=["region_REMIND", "general_technology"],
    )["p_nom_min"]

    ## 1. Constraint: Maximum capacity for RCL generators

    # Get all RCL generators and their non-RCL counterparts; apply the constraint to their combined p_nom_opt
    idx_rcl = n.generators.query("index.str.contains(r' \(RCL\)')").index
    generators_rcl = generators.loc[idx_rcl]
    grouper_rcl = [
        generators_rcl["region_REMIND"],
        generators_rcl["general_technology"],
    ]

    # LHS: sum of generator nominal capacity per region / general technology
    grouper_rcl = xr.DataArray(
        pd.MultiIndex.from_arrays(grouper_rcl), dims=["Generator-ext"]
    )
    p_nom_rcl = n.model["Generator-p_nom"].loc[generators_rcl.index]
    lhs_rcl = p_nom_rcl.groupby(grouper_rcl).sum()

    # Determine overlapping indices to only create constraint for generator technologies which are actually constrained by the REMIND-EU
    indexes_rcl = lhs_rcl.indexes["group"].intersection(p_nom_limits.index)
    if not indexes_rcl.empty:
        # Add constraint
        n.model.add_constraints(
            lhs_rcl.sel(group=indexes_rcl) <= p_nom_limits.loc[indexes_rcl],
            name="RCL_p_nom_max",
        )

    ## 2. Constraint: Minimum capacity for RCL generators and non-RCL counterparts
    # Get all RCL generators and their non-RCL counterparts; apply the constraint to their combined p_nom_opt
    idx_pairs = idx_rcl.append(idx_rcl.str.replace(" (RCL)", ""))
    generators_pairs = generators.loc[idx_pairs]

    # Substract existing capacities for non-extendable generators
    p_nom_limits = p_nom_limits.sub(
        generators_pairs.query("p_nom_extendable == False")
        .groupby(["region_REMIND", "general_technology"])["p_nom"]
        .sum(),
        fill_value=0,
    )

    # Only consider extendable generators; non-extendable generators do not have variables in n.model["Generator-p_nom"]
    generators_pairs = generators_pairs.query("p_nom_extendable == True")
    grouper_pairs = [
        generators_pairs["region_REMIND"],
        generators_pairs["general_technology"],
    ]

    # LHS: sum of generator nominal capacity per region / general technology
    grouper_pairs = xr.DataArray(
        pd.MultiIndex.from_arrays(grouper_pairs), dims=["Generator-ext"]
    )
    p_nom_pairs = n.model["Generator-p_nom"].loc[
        generators_pairs.query("p_nom_extendable == True").index
    ]
    lhs_pairs = p_nom_pairs.groupby(grouper_pairs).sum()

    # Determine overlapping indices to only create constraint for generator technologies which are actually constrained by the REMIND-EU
    indexes_pairs = lhs_pairs.indexes["group"].intersection(p_nom_limits.index)
    if not indexes_pairs.empty:
        # Add constraint
        n.model.add_constraints(
            lhs_pairs.sel(group=indexes_pairs) >= p_nom_limits.loc[indexes_pairs],
            name="RCL-and-counterparts_p_nom_min",
        )


def add_CCL_constraints(n, config):
    """
    Add CCL (country & carrier limit) constraint to the network.

    Add minimum and maximum levels of generator nominal capacity per carrier
    for individual countries. Opts and path for agg_p_nom_minmax.csv must be defined
    in config.yaml. Default file is available at data/agg_p_nom_minmax.csv.

    Parameters
    ----------
    n : pypsa.Network
    config : dict

    Example
    -------
    scenario:
        opts: [Co2L-CCL-24H]
    electricity:
        agg_p_nom_limits: data/agg_p_nom_minmax.csv
    """
    agg_p_nom_minmax = pd.read_csv(
        config["electricity"]["agg_p_nom_limits"], index_col=[0, 1]
    )
    logger.info("Adding generation capacity constraints per carrier and country")
    p_nom = n.model["Generator-p_nom"]

    gens = n.generators.query("p_nom_extendable").rename_axis(index="Generator-ext")
    grouper = pd.concat([gens.bus.map(n.buses.country), gens.carrier])
    lhs = p_nom.groupby(grouper).sum().rename(bus="country")

    minimum = xr.DataArray(agg_p_nom_minmax["min"].dropna()).rename(dim_0="group")
    index = minimum.indexes["group"].intersection(lhs.indexes["group"])
    if not index.empty:
        n.model.add_constraints(
            lhs.sel(group=index) >= minimum.loc[index], name="agg_p_nom_min"
        )

    maximum = xr.DataArray(agg_p_nom_minmax["max"].dropna()).rename(dim_0="group")
    index = maximum.indexes["group"].intersection(lhs.indexes["group"])
    if not index.empty:
        n.model.add_constraints(
            lhs.sel(group=index) <= maximum.loc[index], name="agg_p_nom_max"
        )


def add_EQ_constraints(n, o, scaling=1e-1):
    """
    Add equity constraints to the network.

    Currently this is only implemented for the electricity sector only.

    Opts must be specified in the config.yaml.

    Parameters
    ----------
    n : pypsa.Network
    o : str

    Example
    -------
    scenario:
        opts: [Co2L-EQ0.7-24H]

    Require each country or node to on average produce a minimal share
    of its total electricity consumption itself. Example: EQ0.7c demands each country
    to produce on average at least 70% of its consumption; EQ0.7 demands
    each node to produce on average at least 70% of its consumption.
    """
    # TODO: Generalize to cover myopic and other sectors?
    float_regex = "[0-9]*\.?[0-9]+"
    level = float(re.findall(float_regex, o)[0])
    if o[-1] == "c":
        ggrouper = n.generators.bus.map(n.buses.country)
        lgrouper = n.loads.bus.map(n.buses.country)
        sgrouper = n.storage_units.bus.map(n.buses.country)
    else:
        ggrouper = n.generators.bus
        lgrouper = n.loads.bus
        sgrouper = n.storage_units.bus
    load = (
        n.snapshot_weightings.generators
        @ n.loads_t.p_set.groupby(lgrouper, axis=1).sum()
    )
    inflow = (
        n.snapshot_weightings.stores
        @ n.storage_units_t.inflow.groupby(sgrouper, axis=1).sum()
    )
    inflow = inflow.reindex(load.index).fillna(0.0)
    rhs = scaling * (level * load - inflow)
    p = n.model["Generator-p"]
    lhs_gen = (
        (p * (n.snapshot_weightings.generators * scaling))
        .groupby(ggrouper.to_xarray())
        .sum()
        .sum("snapshot")
    )
    # TODO: double check that this is really needed, why do have to subtract the spillage
    if not n.storage_units_t.inflow.empty:
        spillage = n.model["StorageUnit-spill"]
        lhs_spill = (
            (spillage * (-n.snapshot_weightings.stores * scaling))
            .groupby(sgrouper.to_xarray())
            .sum()
            .sum("snapshot")
        )
        lhs = lhs_gen + lhs_spill
    else:
        lhs = lhs_gen
    n.model.add_constraints(lhs >= rhs, name="equity_min")


def add_BAU_constraints(n, config):
    """
    Add a per-carrier minimal overall capacity.

    BAU_mincapacities and opts must be adjusted in the config.yaml.

    Parameters
    ----------
    n : pypsa.Network
    config : dict

    Example
    -------
    scenario:
        opts: [Co2L-BAU-24H]
    electricity:
        BAU_mincapacities:
            solar: 0
            onwind: 0
            OCGT: 100000
            offwind-ac: 0
            offwind-dc: 0
    Which sets minimum expansion across all nodes e.g. in Europe to 100GW.
    OCGT bus 1 + OCGT bus 2 + ... > 100000
    """
    mincaps = pd.Series(config["electricity"]["BAU_mincapacities"])
    p_nom = n.model["Generator-p_nom"]
    ext_i = n.generators.query("p_nom_extendable")
    ext_carrier_i = xr.DataArray(ext_i.carrier.rename_axis("Generator-ext"))
    lhs = p_nom.groupby(ext_carrier_i).sum()
    index = mincaps.index.intersection(lhs.indexes["carrier"])
    rhs = mincaps[index].rename_axis("carrier")
    n.model.add_constraints(lhs >= rhs, name="bau_mincaps")


# TODO: think about removing or make per country
def add_SAFE_constraints(n, config):
    """
    Add a capacity reserve margin of a certain fraction above the peak demand.
    Renewable generators and storage do not contribute. Ignores network.

    Parameters
    ----------
        n : pypsa.Network
        config : dict

    Example
    -------
    config.yaml requires to specify opts:

    scenario:
        opts: [Co2L-SAFE-24H]
    electricity:
        SAFE_reservemargin: 0.1
    Which sets a reserve margin of 10% above the peak demand.
    """
    peakdemand = n.loads_t.p_set.sum(axis=1).max()
    margin = 1.0 + config["electricity"]["SAFE_reservemargin"]
    reserve_margin = peakdemand * margin
    conventional_carriers = config["electricity"]["conventional_carriers"]
    ext_gens_i = n.generators.query(
        "carrier in @conventional_carriers & p_nom_extendable"
    ).index
    p_nom = n.model["Generator-p_nom"].loc[ext_gens_i]
    lhs = p_nom.sum()
    exist_conv_caps = n.generators.query(
        "~p_nom_extendable & carrier in @conventional_carriers"
    ).p_nom.sum()
    rhs = reserve_margin - exist_conv_caps
    n.model.add_constraints(lhs >= rhs, name="safe_mintotalcap")


def add_operational_reserve_margin(n, sns, config):
    """
    Build reserve margin constraints based on the formulation given in
    https://genxproject.github.io/GenX/dev/core/#Reserves.

    Parameters
    ----------
        n : pypsa.Network
        sns: pd.DatetimeIndex
        config : dict

    Example:
    --------
    config.yaml requires to specify operational_reserve:
    operational_reserve: # like https://genxproject.github.io/GenX/dev/core/#Reserves
        activate: true
        epsilon_load: 0.02 # percentage of load at each snapshot
        epsilon_vres: 0.02 # percentage of VRES at each snapshot
        contingency: 400000 # MW
    """
    reserve_config = config["electricity"]["operational_reserve"]
    EPSILON_LOAD = reserve_config["epsilon_load"]
    EPSILON_VRES = reserve_config["epsilon_vres"]
    CONTINGENCY = reserve_config["contingency"]

    # Reserve Variables
    n.model.add_variables(
        0, np.inf, coords=[sns, n.generators.index], name="Generator-r"
    )
    reserve = n.model["Generator-r"]
    summed_reserve = reserve.sum("Generator")

    # Share of extendable renewable capacities
    ext_i = n.generators.query("p_nom_extendable").index
    vres_i = n.generators_t.p_max_pu.columns
    if not ext_i.empty and not vres_i.empty:
        capacity_factor = n.generators_t.p_max_pu[vres_i.intersection(ext_i)]
        p_nom_vres = (
            n.model["Generator-p_nom"]
            .loc[vres_i.intersection(ext_i)]
            .rename({"Generator-ext": "Generator"})
        )
        lhs = summed_reserve + (p_nom_vres * (-EPSILON_VRES * capacity_factor)).sum(
            "Generator"
        )

    # Total demand per t
    demand = get_as_dense(n, "Load", "p_set").sum(axis=1)

    # VRES potential of non extendable generators
    capacity_factor = n.generators_t.p_max_pu[vres_i.difference(ext_i)]
    renewable_capacity = n.generators.p_nom[vres_i.difference(ext_i)]
    potential = (capacity_factor * renewable_capacity).sum(axis=1)

    # Right-hand-side
    rhs = EPSILON_LOAD * demand + EPSILON_VRES * potential + CONTINGENCY

    n.model.add_constraints(lhs >= rhs, name="reserve_margin")

    # additional constraint that capacity is not exceeded
    gen_i = n.generators.index
    ext_i = n.generators.query("p_nom_extendable").index
    fix_i = n.generators.query("not p_nom_extendable").index

    dispatch = n.model["Generator-p"]
    reserve = n.model["Generator-r"]

    capacity_variable = n.model["Generator-p_nom"].rename(
        {"Generator-ext": "Generator"}
    )
    capacity_fixed = n.generators.p_nom[fix_i]

    p_max_pu = get_as_dense(n, "Generator", "p_max_pu")

    lhs = dispatch + reserve - capacity_variable * p_max_pu[ext_i]

    rhs = (p_max_pu[fix_i] * capacity_fixed).reindex(columns=gen_i, fill_value=0)

    n.model.add_constraints(lhs <= rhs, name="Generator-p-reserve-upper")


def add_battery_constraints(n):
    """
    Add constraint ensuring that charger = discharger, i.e.
    1 * charger_size - efficiency * discharger_size = 0
    """
    if not n.links.p_nom_extendable.any():
        return

    discharger_bool = n.links.index.str.contains("battery discharger")
    charger_bool = n.links.index.str.contains("battery charger")

    dischargers_ext = n.links[discharger_bool].query("p_nom_extendable").index
    chargers_ext = n.links[charger_bool].query("p_nom_extendable").index

    eff = n.links.efficiency[dischargers_ext].values
    lhs = (
        n.model["Link-p_nom"].loc[chargers_ext]
        - n.model["Link-p_nom"].loc[dischargers_ext] * eff
    )

    n.model.add_constraints(lhs == 0, name="Link-charger_ratio")


def add_chp_constraints(n):
    electric = (
        n.links.index.str.contains("urban central")
        & n.links.index.str.contains("CHP")
        & n.links.index.str.contains("electric")
    )
    heat = (
        n.links.index.str.contains("urban central")
        & n.links.index.str.contains("CHP")
        & n.links.index.str.contains("heat")
    )

    electric_ext = n.links[electric].query("p_nom_extendable").index
    heat_ext = n.links[heat].query("p_nom_extendable").index

    electric_fix = n.links[electric].query("~p_nom_extendable").index
    heat_fix = n.links[heat].query("~p_nom_extendable").index

    p = n.model["Link-p"]  # dimension: [time, link]

    # output ratio between heat and electricity and top_iso_fuel_line for extendable
    if not electric_ext.empty:
        p_nom = n.model["Link-p_nom"]

        lhs = (
            p_nom.loc[electric_ext]
            * (n.links.p_nom_ratio * n.links.efficiency)[electric_ext].values
            - p_nom.loc[heat_ext] * n.links.efficiency[heat_ext].values
        )
        n.model.add_constraints(lhs == 0, name="chplink-fix_p_nom_ratio")

        rename = {"Link-ext": "Link"}
        lhs = (
            p.loc[:, electric_ext]
            + p.loc[:, heat_ext]
            - p_nom.rename(rename).loc[electric_ext]
        )
        n.model.add_constraints(lhs <= 0, name="chplink-top_iso_fuel_line_ext")

    # top_iso_fuel_line for fixed
    if not electric_fix.empty:
        lhs = p.loc[:, electric_fix] + p.loc[:, heat_fix]
        rhs = n.links.p_nom[electric_fix]
        n.model.add_constraints(lhs <= rhs, name="chplink-top_iso_fuel_line_fix")

    # back-pressure
    if not electric.empty:
        lhs = (
            p.loc[:, heat] * (n.links.efficiency[heat] * n.links.c_b[electric].values)
            - p.loc[:, electric] * n.links.efficiency[electric]
        )
        n.model.add_constraints(lhs <= rhs, name="chplink-backpressure")


def add_pipe_retrofit_constraint(n):
    """
    Add constraint for retrofitting existing CH4 pipelines to H2 pipelines.
    """
    gas_pipes_i = n.links.query("carrier == 'gas pipeline' and p_nom_extendable").index
    h2_retrofitted_i = n.links.query(
        "carrier == 'H2 pipeline retrofitted' and p_nom_extendable"
    ).index

    if h2_retrofitted_i.empty or gas_pipes_i.empty:
        return

    p_nom = n.model["Link-p_nom"]

    CH4_per_H2 = 1 / n.config["sector"]["H2_retrofit_capacity_per_CH4"]
    lhs = p_nom.loc[gas_pipes_i] + CH4_per_H2 * p_nom.loc[h2_retrofitted_i]
    rhs = n.links.p_nom[gas_pipes_i].rename_axis("Link-ext")

    n.model.add_constraints(lhs == rhs, name="Link-pipe_retrofit")


def extra_functionality(n, snapshots):
    """
    Collects supplementary constraints which will be passed to
    ``pypsa.optimization.optimize``.

    If you want to enforce additional custom constraints, this is a good
    location to add them. The arguments ``opts`` and
    ``snakemake.config`` are expected to be attached to the network.
    """
    opts = n.opts
    config = n.config
    if "BAU" in opts and n.generators.p_nom_extendable.any():
        add_BAU_constraints(n, config)
    if "SAFE" in opts and n.generators.p_nom_extendable.any():
        add_SAFE_constraints(n, config)
    if "CCL" in opts and n.generators.p_nom_extendable.any():
        add_CCL_constraints(n, config)
    if "RCL" in opts and n.generators.p_nom_extendable.any():
        add_RCL_constraints(n, config)
    reserve = config["electricity"].get("operational_reserve", {})
    if reserve.get("activate"):
        add_operational_reserve_margin(n, snapshots, config)
    for o in opts:
        if "EQ" in o:
            add_EQ_constraints(n, o)
    add_battery_constraints(n)
    add_pipe_retrofit_constraint(n)


def solve_network(n, config, solving, opts="", **kwargs):
    set_of_options = solving["solver"]["options"]
    cf_solving = solving["options"]

    kwargs["solver_options"] = (
        solving["solver_options"][set_of_options] if set_of_options else {}
    )
    kwargs["solver_name"] = solving["solver"]["name"]
    kwargs["extra_functionality"] = extra_functionality
    kwargs["transmission_losses"] = cf_solving.get("transmission_losses", False)
    kwargs["linearized_unit_commitment"] = cf_solving.get(
        "linearized_unit_commitment", False
    )
    kwargs["assign_all_duals"] = cf_solving.get("assign_all_duals", False)

    rolling_horizon = cf_solving.pop("rolling_horizon", False)
    skip_iterations = cf_solving.pop("skip_iterations", False)
    if not n.lines.s_nom_extendable.any():
        skip_iterations = True
        logger.info("No expandable lines found. Skipping iterative solving.")

    # add to network for extra_functionality
    n.config = config
    n.opts = opts

    if rolling_horizon:
        kwargs["horizon"] = cf_solving.get("horizon", 365)
        kwargs["overlap"] = cf_solving.get("overlap", 0)
        n.optimize.optimize_with_rolling_horizon(**kwargs)
        status, condition = "", ""
    elif skip_iterations:
        status, condition = n.optimize(**kwargs)
    else:
        kwargs["track_iterations"] = (cf_solving.get("track_iterations", False),)
        kwargs["min_iterations"] = (cf_solving.get("min_iterations", 4),)
        kwargs["max_iterations"] = (cf_solving.get("max_iterations", 6),)
        status, condition = n.optimize.optimize_transmission_expansion_iteratively(
            **kwargs
        )

    if status != "ok" and not rolling_horizon:
        logger.warning(
            f"Solving status '{status}' with termination condition '{condition}'"
        )
    if "infeasible" in condition:
        raise RuntimeError("Solving status 'infeasible'")

    return n


if __name__ == "__main__":
    if "snakemake" not in globals():
        from _helpers import mock_snakemake

        snakemake = mock_snakemake(
            "solve_network",
<<<<<<< HEAD
            configfiles="config.remind.yaml",
            simpl="",
            opts="1H-RCL-0.0",
            clusters="4",
            ll="copt",
            scenario="test",
            iteration="1",
            year="2040",
=======
            simpl="",
            opts="Ept",
            clusters="37",
            ll="v1.0",
            sector_opts="",
            planning_horizons="2020",
>>>>>>> 1a60dcb7
        )
    configure_logging(snakemake)
    if "sector_opts" in snakemake.wildcards.keys():
        update_config_with_sector_opts(
            snakemake.config, snakemake.wildcards.sector_opts
        )

    opts = snakemake.wildcards.opts
    if "sector_opts" in snakemake.wildcards.keys():
        opts += "-" + snakemake.wildcards.sector_opts
    opts = [o for o in opts.split("-") if o != ""]
    solve_opts = snakemake.params.solving["options"]

    np.random.seed(solve_opts.get("seed", 123))

    n = pypsa.Network(snakemake.input.network)

    n = prepare_network(
        n,
        solve_opts,
        config=snakemake.config,
        foresight=snakemake.params.foresight,
        planning_horizons=snakemake.params.planning_horizons,
        co2_sequestration_potential=snakemake.params["co2_sequestration_potential"],
    )

    n = solve_network(
        n,
        config=snakemake.config,
        solving=snakemake.params.solving,
        opts=opts,
        log_fn=snakemake.log.solver,
    )

    n.meta = dict(snakemake.config, **dict(wildcards=dict(snakemake.wildcards)))
    n.export_to_netcdf(snakemake.output[0])<|MERGE_RESOLUTION|>--- conflicted
+++ resolved
@@ -33,7 +33,6 @@
 import pandas as pd
 import pypsa
 import xarray as xr
-<<<<<<< HEAD
 from _helpers import (
     configure_logging,
     get_region_mapping,
@@ -41,9 +40,6 @@
     override_component_attrs,
     update_config_with_sector_opts,
 )
-=======
-from _helpers import configure_logging, update_config_with_sector_opts
->>>>>>> 1a60dcb7
 
 logger = logging.getLogger(__name__)
 pypsa.pf.logger.setLevel(logging.WARNING)
@@ -779,7 +775,6 @@
 
         snakemake = mock_snakemake(
             "solve_network",
-<<<<<<< HEAD
             configfiles="config.remind.yaml",
             simpl="",
             opts="1H-RCL-0.0",
@@ -788,14 +783,6 @@
             scenario="test",
             iteration="1",
             year="2040",
-=======
-            simpl="",
-            opts="Ept",
-            clusters="37",
-            ll="v1.0",
-            sector_opts="",
-            planning_horizons="2020",
->>>>>>> 1a60dcb7
         )
     configure_logging(snakemake)
     if "sector_opts" in snakemake.wildcards.keys():
