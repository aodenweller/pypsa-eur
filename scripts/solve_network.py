--- conflicted
+++ resolved
@@ -1062,7 +1062,6 @@
         from _helpers import mock_snakemake
 
         snakemake = mock_snakemake(
-<<<<<<< HEAD
             "solve_network",
             configfiles="config/config.remind.yaml",
             simpl="",
@@ -1072,16 +1071,6 @@
             scenario="PyPSA_NPi_DEU_freeWindOff_PyPSAPotentials_2024-02-16_08.30.41",
             iteration="10",
             year="2100",
-=======
-            "solve_sector_network",
-            configfiles="../config/test/config.perfect.yaml",
-            simpl="",
-            opts="",
-            clusters="37",
-            ll="v1.0",
-            sector_opts="CO2L0-1H-T-H-B-I-A-dist1",
-            planning_horizons="2030",
->>>>>>> 9c08af99
         )
     configure_logging(snakemake)
     if "sector_opts" in snakemake.wildcards.keys():
