#!/usr/bin/env python
# -*- coding: utf-8 -*-

# SPDX-FileCopyrightText: : 2017-2023 The PyPSA-Eur Authors
#
# SPDX-License-Identifier: MIT
"""
Calculates for each network node the (i) installable capacity (based on land-
use), (ii) the available generation time series (based on weather data), and
(iii) the average distance from the node for onshore wind, AC-connected
offshore wind, DC-connected offshore wind and solar PV generators. In addition
for offshore wind it calculates the fraction of the grid connection which is
under water.

.. note:: Hydroelectric profiles are built in script :mod:`build_hydro_profiles`.

Relevant settings
-----------------

.. code:: yaml

    snapshots:

    atlite:
        nprocesses:

    renewable:
        {technology}:
            cutout:
            corine:
            grid_codes:
            distance:
            natura:
            max_depth:
            min_depth:
            max_shore_distance:
            min_shore_distance:
            capacity_per_sqkm:
            correction_factor:
            potential:
            min_p_max_pu:
            clip_p_max_pu:
            resource:

.. seealso::
    Documentation of the configuration file ``config/config.yaml`` at
    :ref:`snapshots_cf`, :ref:`atlite_cf`, :ref:`renewable_cf`

Inputs
------

- ``data/bundle/corine/g250_clc06_V18_5.tif``: `CORINE Land Cover (CLC) <https://land.copernicus.eu/pan-european/corine-land-cover>`_ inventory on `44 classes <https://wiki.openstreetmap.org/wiki/Corine_Land_Cover#Tagging>`_ of land use (e.g. forests, arable land, industrial, urban areas).

    .. image:: img/corine.png
        :scale: 33 %

- ``data/bundle/GEBCO_2014_2D.nc``: A `bathymetric <https://en.wikipedia.org/wiki/Bathymetry>`_ data set with a global terrain model for ocean and land at 15 arc-second intervals by the `General Bathymetric Chart of the Oceans (GEBCO) <https://www.gebco.net/data_and_products/gridded_bathymetry_data/>`_.

    .. image:: img/gebco_2019_grid_image.jpg
        :scale: 50 %

    **Source:** `GEBCO <https://www.gebco.net/data_and_products/images/gebco_2019_grid_image.jpg>`_

- ``resources/natura.tiff``: confer :ref:`natura`
- ``resources/offshore_shapes.geojson``: confer :ref:`shapes`
- ``resources/regions_onshore.geojson``: (if not offshore wind), confer :ref:`busregions`
- ``resources/regions_offshore.geojson``: (if offshore wind), :ref:`busregions`
- ``"cutouts/" + params["renewable"][{technology}]['cutout']``: :ref:`cutout`
- ``networks/base.nc``: :ref:`base`

Outputs
-------

- ``resources/profile_{technology}.nc`` with the following structure

    ===================  ==========  =========================================================
    Field                Dimensions  Description
    ===================  ==========  =========================================================
    profile              bus, time   the per unit hourly availability factors for each node
    -------------------  ----------  ---------------------------------------------------------
    weight               bus         sum of the layout weighting for each node
    -------------------  ----------  ---------------------------------------------------------
    p_nom_max            bus         maximal installable capacity at the node (in MW)
    -------------------  ----------  ---------------------------------------------------------
    potential            y, x        layout of generator units at cutout grid cells inside the
                                     Voronoi cell (maximal installable capacity at each grid
                                     cell multiplied by capacity factor)
    -------------------  ----------  ---------------------------------------------------------
    average_distance     bus         average distance of units in the Voronoi cell to the
                                     grid node (in km)
    -------------------  ----------  ---------------------------------------------------------
    underwater_fraction  bus         fraction of the average connection distance which is
                                     under water (only for offshore)
    ===================  ==========  =========================================================

    - **profile**

    .. image:: img/profile_ts.png
        :scale: 33 %
        :align: center

    - **p_nom_max**

    .. image:: img/p_nom_max_hist.png
        :scale: 33 %
        :align: center

    - **potential**

    .. image:: img/potential_heatmap.png
        :scale: 33 %
        :align: center

    - **average_distance**

    .. image:: img/distance_hist.png
        :scale: 33 %
        :align: center

    - **underwater_fraction**

    .. image:: img/underwater_hist.png
        :scale: 33 %
        :align: center

Description
-----------

This script functions at two main spatial resolutions: the resolution of the
network nodes and their `Voronoi cells
<https://en.wikipedia.org/wiki/Voronoi_diagram>`_, and the resolution of the
cutout grid cells for the weather data. Typically the weather data grid is
finer than the network nodes, so we have to work out the distribution of
generators across the grid cells within each Voronoi cell. This is done by
taking account of a combination of the available land at each grid cell and the
capacity factor there.

First the script computes how much of the technology can be installed at each
cutout grid cell and each node using the `GLAES
<https://github.com/FZJ-IEK3-VSA/glaes>`_ library. This uses the CORINE land use data,
Natura2000 nature reserves and GEBCO bathymetry data.

.. image:: img/eligibility.png
    :scale: 50 %
    :align: center

To compute the layout of generators in each node's Voronoi cell, the
installable potential in each grid cell is multiplied with the capacity factor
at each grid cell. This is done since we assume more generators are installed
at cells with a higher capacity factor.

.. image:: img/offwinddc-gridcell.png
    :scale: 50 %
    :align: center

.. image:: img/offwindac-gridcell.png
    :scale: 50 %
    :align: center

.. image:: img/onwind-gridcell.png
    :scale: 50 %
    :align: center

.. image:: img/solar-gridcell.png
    :scale: 50 %
    :align: center

This layout is then used to compute the generation availability time series
from the weather data cutout from ``atlite``.

Two methods are available to compute the maximal installable potential for the
node (`p_nom_max`): ``simple`` and ``conservative``:

- ``simple`` adds up the installable potentials of the individual grid cells.
  If the model comes close to this limit, then the time series may slightly
  overestimate production since it is assumed the geographical distribution is
  proportional to capacity factor.

- ``conservative`` assertains the nodal limit by increasing capacities
  proportional to the layout until the limit of an individual grid cell is
  reached.
"""
import functools
import logging
import time

import atlite
import geopandas as gpd
import numpy as np
import pandas as pd
import xarray as xr
from _helpers import configure_logging
from dask.distributed import Client
from pypsa.geo import haversine
from shapely.geometry import LineString

logger = logging.getLogger(__name__)


if __name__ == "__main__":
    if "snakemake" not in globals():
        from _helpers import mock_snakemake

        snakemake = mock_snakemake("build_renewable_profiles", technology="solar")
    configure_logging(snakemake)

    nprocesses = int(snakemake.threads)
    noprogress = snakemake.config["run"].get("disable_progressbar", True)
    noprogress = noprogress or not snakemake.config["atlite"]["show_progress"]
    params = snakemake.params.renewable[snakemake.wildcards.technology]
    resource = params["resource"]  # pv panel params / wind turbine params
    correction_factor = params.get("correction_factor", 1.0)
    capacity_per_sqkm = params["capacity_per_sqkm"]
    p_nom_max_meth = params.get("potential", "conservative")

    if isinstance(params.get("corine", {}), list):
        params["corine"] = {"grid_codes": params["corine"]}

    if correction_factor != 1.0:
        logger.info(f"correction_factor is set as {correction_factor}")

    if nprocesses > 1:
        client = Client(n_workers=nprocesses, threads_per_worker=1)
    else:
        client = None

    sns = pd.date_range(freq="h", **snakemake.config["snapshots"])
    cutout = atlite.Cutout(snakemake.input.cutout).sel(time=sns)
    regions = gpd.read_file(snakemake.input.regions)
    assert not regions.empty, (
        f"List of regions in {snakemake.input.regions} is empty, please "
        "disable the corresponding renewable technology"
    )
    # do not pull up, set_index does not work if geo dataframe is empty
    regions = regions.set_index("name").rename_axis("bus")
    buses = regions.index

    res = params.get("excluder_resolution", 100)
    excluder = atlite.ExclusionContainer(crs=3035, res=res)

    if params["natura"]:
        excluder.add_raster(snakemake.input.natura, nodata=0, allow_no_overlap=True)

    corine = params.get("corine", {})
    if "grid_codes" in corine:
        codes = corine["grid_codes"]
        excluder.add_raster(snakemake.input.corine, codes=codes, invert=True, crs=3035)
    if corine.get("distance", 0.0) > 0.0:
        codes = corine["distance_grid_codes"]
        buffer = corine["distance"]
        excluder.add_raster(
            snakemake.input.corine, codes=codes, buffer=buffer, crs=3035
        )

    if "ship_threshold" in params:
        shipping_threshold = (
            params["ship_threshold"] * 8760 * 6
        )  # approximation because 6 years of data which is hourly collected
        func = functools.partial(np.less, shipping_threshold)
        excluder.add_raster(
            snakemake.input.ship_density, codes=func, crs=4326, allow_no_overlap=True
        )

    if params.get("max_depth"):
        # lambda not supported for atlite + multiprocessing
        # use named function np.greater with partially frozen argument instead
        # and exclude areas where: -max_depth > grid cell depth
        func = functools.partial(np.greater, -params["max_depth"])
        excluder.add_raster(snakemake.input.gebco, codes=func, crs=4326, nodata=-1000)

<<<<<<< HEAD
    if "min_shore_distance" in params:
        buffer = params["min_shore_distance"]
        excluder.add_geometry(snakemake.input.country_shapes, buffer=buffer)
=======
    if "min_depth" in config:
        func = functools.partial(np.greater,-config['min_depth'])
        excluder.add_raster(paths.gebco, codes=func, crs=4236, nodata=-1000, invert=True)

    if 'min_shore_distance' in config:
        buffer = config['min_shore_distance']
        excluder.add_geometry(paths.country_shapes, buffer=buffer)
>>>>>>> 1bade221

    if "max_shore_distance" in params:
        buffer = params["max_shore_distance"]
        excluder.add_geometry(
            snakemake.input.country_shapes, buffer=buffer, invert=True
        )

    kwargs = dict(nprocesses=nprocesses, disable_progressbar=noprogress)
    if noprogress:
        logger.info("Calculate landuse availabilities...")
        start = time.time()
        availability = cutout.availabilitymatrix(regions, excluder, **kwargs)
        duration = time.time() - start
        logger.info(f"Completed availability calculation ({duration:2.2f}s)")
    else:
        availability = cutout.availabilitymatrix(regions, excluder, **kwargs)

    area = cutout.grid.to_crs(3035).area / 1e6
    area = xr.DataArray(
        area.values.reshape(cutout.shape), [cutout.coords["y"], cutout.coords["x"]]
    )

    potential = capacity_per_sqkm * availability.sum("bus") * area
    func = getattr(cutout, resource.pop("method"))
    if client is not None:
        resource["dask_kwargs"] = {"scheduler": client}
    capacity_factor = correction_factor * func(capacity_factor=True, **resource)
    layout = capacity_factor * area * capacity_per_sqkm
    profile, capacities = func(
        matrix=availability.stack(spatial=["y", "x"]),
        layout=layout,
        index=buses,
        per_unit=True,
        return_capacity=True,
        **resource,
    )

    logger.info(f"Calculating maximal capacity per bus (method '{p_nom_max_meth}')")
    if p_nom_max_meth == "simple":
        p_nom_max = capacity_per_sqkm * availability @ area
    elif p_nom_max_meth == "conservative":
        max_cap_factor = capacity_factor.where(availability != 0).max(["x", "y"])
        p_nom_max = capacities / max_cap_factor
    else:
        raise AssertionError(
            'Config key `potential` should be one of "simple" '
            f'(default) or "conservative", not "{p_nom_max_meth}"'
        )

    logger.info("Calculate average distances.")
    layoutmatrix = (layout * availability).stack(spatial=["y", "x"])

    coords = cutout.grid[["x", "y"]]
    bus_coords = regions[["x", "y"]]

    average_distance = []
    centre_of_mass = []
    for bus in buses:
        row = layoutmatrix.sel(bus=bus).data
        nz_b = row != 0
        row = row[nz_b]
        co = coords[nz_b]
        distances = haversine(bus_coords.loc[bus], co)
        average_distance.append((distances * (row / row.sum())).sum())
        centre_of_mass.append(co.values.T @ (row / row.sum()))

    average_distance = xr.DataArray(average_distance, [buses])
    centre_of_mass = xr.DataArray(centre_of_mass, [buses, ("spatial", ["x", "y"])])

    ds = xr.merge(
        [
            (correction_factor * profile).rename("profile"),
            capacities.rename("weight"),
            p_nom_max.rename("p_nom_max"),
            potential.rename("potential"),
            average_distance.rename("average_distance"),
        ]
    )

    if snakemake.wildcards.technology.startswith("offwind"):
        logger.info("Calculate underwater fraction of connections.")
        offshore_shape = gpd.read_file(snakemake.input["offshore_shapes"]).unary_union
        underwater_fraction = []
        for bus in buses:
            p = centre_of_mass.sel(bus=bus).data
            line = LineString([p, regions.loc[bus, ["x", "y"]]])
            frac = line.intersection(offshore_shape).length / line.length
            underwater_fraction.append(frac)

        ds["underwater_fraction"] = xr.DataArray(underwater_fraction, [buses])

    # select only buses with some capacity and minimal capacity factor
    ds = ds.sel(
        bus=(
            (ds["profile"].mean("time") > params.get("min_p_max_pu", 0.0))
            & (ds["p_nom_max"] > params.get("min_p_nom_max", 0.0))
        )
    )

    if "clip_p_max_pu" in params:
        min_p_max_pu = params["clip_p_max_pu"]
        ds["profile"] = ds["profile"].where(ds["profile"] >= min_p_max_pu, 0)

    ds.to_netcdf(snakemake.output.profile)

    if client is not None:
        client.shutdown()<|MERGE_RESOLUTION|>--- conflicted
+++ resolved
@@ -267,20 +267,14 @@
         # and exclude areas where: -max_depth > grid cell depth
         func = functools.partial(np.greater, -params["max_depth"])
         excluder.add_raster(snakemake.input.gebco, codes=func, crs=4326, nodata=-1000)
-
-<<<<<<< HEAD
+        
+    if params.get("min_depth"):
+        func = functools.partial(np.greater,-params['min_depth'])
+        excluder.add_raster(snakemake.input.gebco, codes=func, crs=4326, nodata=-1000, invert=True)
+
     if "min_shore_distance" in params:
         buffer = params["min_shore_distance"]
         excluder.add_geometry(snakemake.input.country_shapes, buffer=buffer)
-=======
-    if "min_depth" in config:
-        func = functools.partial(np.greater,-config['min_depth'])
-        excluder.add_raster(paths.gebco, codes=func, crs=4236, nodata=-1000, invert=True)
-
-    if 'min_shore_distance' in config:
-        buffer = config['min_shore_distance']
-        excluder.add_geometry(paths.country_shapes, buffer=buffer)
->>>>>>> 1bade221
 
     if "max_shore_distance" in params:
         buffer = params["max_shore_distance"]
