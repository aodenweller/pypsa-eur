--- conflicted
+++ resolved
@@ -374,10 +374,6 @@
         ds["profile"] = ds["profile"].where(ds["profile"] >= min_p_max_pu, 0)
 
     ds.to_netcdf(snakemake.output.profile)
-<<<<<<< HEAD
-    if client:
-=======
 
     if client is not None:
->>>>>>> 1a60dcb7
         client.shutdown()