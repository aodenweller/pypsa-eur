# -*- coding: utf-8 -*-
# SPDX-FileCopyrightText: : 2017-2024 The PyPSA-Eur Authors
#
# SPDX-License-Identifier: MIT
"""
Adds electrical generators and existing hydro storage units to a base network.

Relevant Settings
-----------------

.. code:: yaml

    costs:
        year:
        version:
        dicountrate:
        emission_prices:

    electricity:
        max_hours:
        marginal_cost:
        capital_cost:
        conventional_carriers:
        co2limit:
        extendable_carriers:
        estimate_renewable_capacities:


    load:
        scaling_factor:

    renewable:
        hydro:
            carriers:
            hydro_max_hours:
            hydro_capital_cost:

    lines:
        length_factor:

.. seealso::
    Documentation of the configuration file ``config/config.yaml`` at :ref:`costs_cf`,
    :ref:`electricity_cf`, :ref:`load_cf`, :ref:`renewable_cf`, :ref:`lines_cf`

Inputs
------

- ``resources/costs.csv``: The database of cost assumptions for all included technologies for specific years from various sources; e.g. discount rate, lifetime, investment (CAPEX), fixed operation and maintenance (FOM), variable operation and maintenance (VOM), fuel costs, efficiency, carbon-dioxide intensity.
- ``data/hydro_capacities.csv``: Hydropower plant store/discharge power capacities, energy storage capacity, and average hourly inflow by country.

    .. image:: img/hydrocapacities.png
        :scale: 34 %

- ``resources/electricity_demand.csv`` Hourly per-country electricity demand profiles.
- ``resources/regions_onshore.geojson``: confer :ref:`busregions`
- ``resources/nuts3_shapes.geojson``: confer :ref:`shapes`
- ``resources/powerplants.csv``: confer :ref:`powerplants`
- ``resources/profile_{}.nc``: all technologies in ``config["renewables"].keys()``, confer :ref:`renewableprofiles`.
- ``networks/base.nc``: confer :ref:`base`

Outputs
-------

- ``networks/elec.nc``:

    .. image:: img/elec.png
            :scale: 33 %

Description
-----------

The rule :mod:`add_electricity` ties all the different data inputs from the preceding rules together into a detailed PyPSA network that is stored in ``networks/elec.nc``. It includes:

- today's transmission topology and transfer capacities (optionally including lines which are under construction according to the config settings ``lines: under_construction`` and ``links: under_construction``),
- today's thermal and hydro power generation capacities (for the technologies listed in the config setting ``electricity: conventional_carriers``), and
- today's load time-series (upsampled in a top-down approach according to population and gross domestic product)

It further adds extendable ``generators`` with **zero** capacity for

- photovoltaic, onshore and AC- as well as DC-connected offshore wind installations with today's locational, hourly wind and solar capacity factors (but **no** current capacities),
- additional open- and combined-cycle gas turbines (if ``OCGT`` and/or ``CCGT`` is listed in the config setting ``electricity: extendable_carriers``)
"""
import logging
from itertools import product
from pathlib import Path
from typing import Dict, List

import geopandas as gpd
import numpy as np
import pandas as pd
import powerplantmatching as pm
import pypsa
import scipy.sparse as sparse
import xarray as xr
<<<<<<< HEAD
from _helpers import configure_logging, update_p_nom_max, read_remind_data, get_region_mapping
=======
from _helpers import (
    configure_logging,
    get_snapshots,
    set_scenario_config,
    update_p_nom_max,
)
>>>>>>> 40351fbf
from powerplantmatching.export import map_country_bus
from shapely.prepared import prep

idx = pd.IndexSlice

logger = logging.getLogger(__name__)


def normed(s):
    return s / s.sum()


def calculate_annuity(n, r):
    """
    Calculate the annuity factor for an asset with lifetime n years and.

    discount rate of r, e.g. annuity(20, 0.05) * 20 = 1.6
    """
    if isinstance(r, pd.Series):
        return pd.Series(1 / n, index=r.index).where(
            r == 0, r / (1.0 - 1.0 / (1.0 + r) ** n)
        )
    elif r > 0:
        return r / (1.0 - 1.0 / (1.0 + r) ** n)
    else:
        return 1 / n


def add_missing_carriers(n, carriers):
    """
    Function to add missing carriers to the network without raising errors.
    """
    missing_carriers = set(carriers) - set(n.carriers.index)
    if len(missing_carriers) > 0:
        n.madd("Carrier", missing_carriers)


def sanitize_carriers(n, config):
    """
    Sanitize the carrier information in a PyPSA Network object.

    The function ensures that all unique carrier names are present in the network's
    carriers attribute, and adds nice names and colors for each carrier according
    to the provided configuration dictionary.

    Parameters
    ----------
    n : pypsa.Network
        A PyPSA Network object that represents an electrical power system.
    config : dict
        A dictionary containing configuration information, specifically the
        "plotting" key with "nice_names" and "tech_colors" keys for carriers.

    Returns
    -------
    None
        The function modifies the 'n' PyPSA Network object in-place, updating the
        carriers attribute with nice names and colors.

    Warnings
    --------
    Raises a warning if any carrier's "tech_colors" are not defined in the config dictionary.
    """

    for c in n.iterate_components():
        if "carrier" in c.df:
            add_missing_carriers(n, c.df.carrier)

    carrier_i = n.carriers.index
    nice_names = (
        pd.Series(config["plotting"]["nice_names"])
        .reindex(carrier_i)
        .fillna(carrier_i.to_series())
    )
    n.carriers["nice_name"] = n.carriers.nice_name.where(
        n.carriers.nice_name != "", nice_names
    )
    colors = pd.Series(config["plotting"]["tech_colors"]).reindex(carrier_i)
    if colors.isna().any():
        missing_i = list(colors.index[colors.isna()])
        logger.warning(f"tech_colors for carriers {missing_i} not defined in config.")
    n.carriers["color"] = n.carriers.color.where(n.carriers.color != "", colors)


def sanitize_locations(n):
    if "location" in n.buses.columns:
        n.buses["x"] = n.buses.x.where(n.buses.x != 0, n.buses.location.map(n.buses.x))
        n.buses["y"] = n.buses.y.where(n.buses.y != 0, n.buses.location.map(n.buses.y))
        n.buses["country"] = n.buses.country.where(
            n.buses.country.ne("") & n.buses.country.notnull(),
            n.buses.location.map(n.buses.country),
        )


def add_co2_emissions(n, costs, carriers):
    """
    Add CO2 emissions to the network's carriers attribute.
    """
    suptechs = n.carriers.loc[carriers].index.str.split("-").str[0]
    n.carriers.loc[carriers, "co2_emissions"] = costs.co2_emissions[suptechs].values


def load_costs(tech_costs, config, max_hours, Nyears=1.0):
    # set all asset costs and other parameters
    costs = pd.read_csv(tech_costs, index_col=[0, 1]).sort_index()

    # correct units to MW
    costs.loc[costs.unit.str.contains("/kW"), "value"] *= 1e3
    costs.unit = costs.unit.str.replace("/kW", "/MW")

    fill_values = config["fill_values"]
    costs = costs.value.unstack().fillna(fill_values)

    costs["capital_cost"] = (
        (
            calculate_annuity(costs["lifetime"], costs["discount rate"])
            + costs["FOM"] / 100.0
        )
        * costs["investment"]
        * Nyears
    )
    costs.at["OCGT", "fuel"] = costs.at["gas", "fuel"]
    costs.at["CCGT", "fuel"] = costs.at["gas", "fuel"]

    costs["marginal_cost"] = costs["VOM"] + costs["fuel"] / costs["efficiency"]

    costs = costs.rename(columns={"CO2 intensity": "co2_emissions"})

    costs.at["OCGT", "co2_emissions"] = costs.at["gas", "co2_emissions"]
    costs.at["CCGT", "co2_emissions"] = costs.at["gas", "co2_emissions"]

    costs.at["solar", "capital_cost"] = costs.at["solar-utility", "capital_cost"]

    costs = costs.rename({"solar-utility single-axis tracking": "solar-hsat"})

    def costs_for_storage(store, link1, link2=None, max_hours=1.0):
        capital_cost = link1["capital_cost"] + max_hours * store["capital_cost"]
        if link2 is not None:
            capital_cost += link2["capital_cost"]
        return pd.Series(
            dict(capital_cost=capital_cost, marginal_cost=0.0, co2_emissions=0.0)
        )

    costs.loc["battery"] = costs_for_storage(
        costs.loc["battery storage"],
        costs.loc["battery inverter"],
        max_hours=max_hours["battery"],
    )
    costs.loc["H2"] = costs_for_storage(
        costs.loc["hydrogen storage underground"],
        costs.loc["fuel cell"],
        costs.loc["electrolysis"],
        max_hours=max_hours["H2"],
    )

    for attr in ("marginal_cost", "capital_cost"):
        overwrites = config.get(attr)
        if overwrites is not None:
            overwrites = pd.Series(overwrites)
            costs.loc[overwrites.index, attr] = overwrites

    return costs


def load_powerplants(ppl_fn):
    carrier_dict = {
        "ocgt": "OCGT",
        "ccgt": "CCGT",
        "bioenergy": "biomass",
        "ccgt, thermal": "CCGT",
        "hard coal": "coal",
    }
    return (
        pd.read_csv(ppl_fn, index_col=0, dtype={"bus": "str"})
        .powerplant.to_pypsa_names()
        .rename(columns=str.lower)
        .replace({"carrier": carrier_dict})
    )


def shapes_to_shapes(orig, dest):
    """
    Adopted from vresutils.transfer.Shapes2Shapes()
    """
    orig_prepped = list(map(prep, orig))
    transfer = sparse.lil_matrix((len(dest), len(orig)), dtype=float)

    for i, j in product(range(len(dest)), range(len(orig))):
        if orig_prepped[j].intersects(dest.iloc[i]):
            area = orig.iloc[j].intersection(dest.iloc[i]).area
            transfer[i, j] = area / dest.iloc[i].area

    return transfer


def attach_load(
    n, regions, load, nuts3_shapes, gdp_pop_non_nuts3, countries, scaling=1.0
):
    substation_lv_i = n.buses.index[n.buses["substation_lv"]]
    gdf_regions = gpd.read_file(regions).set_index("name").reindex(substation_lv_i)
    opsd_load = pd.read_csv(load, index_col=0, parse_dates=True).filter(items=countries)

    logger.info(f"Load data scaled by factor {scaling}.")
    opsd_load *= scaling

    nuts3 = gpd.read_file(nuts3_shapes).set_index("index")

    def upsample(cntry, group, gdp_pop_non_nuts3):
        load = opsd_load[cntry]

        if len(group) == 1:
            return pd.DataFrame({group.index[0]: load})
        nuts3_cntry = nuts3.loc[nuts3.country == cntry]
        transfer = shapes_to_shapes(group, nuts3_cntry.geometry).T.tocsr()
        gdp_n = pd.Series(
            transfer.dot(nuts3_cntry["gdp"].fillna(1.0).values), index=group.index
        )
        pop_n = pd.Series(
            transfer.dot(nuts3_cntry["pop"].fillna(1.0).values), index=group.index
        )

        # relative factors 0.6 and 0.4 have been determined from a linear
        # regression on the country to continent load data
        factors = normed(0.6 * normed(gdp_n) + 0.4 * normed(pop_n))
        if cntry in ["UA", "MD"]:
            # overwrite factor because nuts3 provides no data for UA+MD
            gdp_pop_non_nuts3 = gpd.read_file(gdp_pop_non_nuts3).set_index("Bus")
            gdp_pop_non_nuts3 = gdp_pop_non_nuts3.loc[
                (gdp_pop_non_nuts3.country == cntry)
                & (gdp_pop_non_nuts3.index.isin(substation_lv_i))
            ]
            factors = normed(
                0.6 * normed(gdp_pop_non_nuts3["gdp"])
                + 0.4 * normed(gdp_pop_non_nuts3["pop"])
            )
        return pd.DataFrame(
            factors.values * load.values[:, np.newaxis],
            index=load.index,
            columns=factors.index,
        )

    load = pd.concat(
        [
            upsample(cntry, group, gdp_pop_non_nuts3)
            for cntry, group in gdf_regions.geometry.groupby(gdf_regions.country)
        ],
        axis=1,
    )

    n.madd(
        "Load", substation_lv_i, bus=substation_lv_i, p_set=load
    )  # carrier="electricity"


def update_transmission_costs(n, costs, length_factor=1.0):
    # TODO: line length factor of lines is applied to lines and links.
    # Separate the function to distinguish.

    n.lines["capital_cost"] = (
        n.lines["length"] * length_factor * costs.at["HVAC overhead", "capital_cost"]
    )

    if n.links.empty:
        return

    dc_b = n.links.carrier == "DC"

    # If there are no dc links, then the 'underwater_fraction' column
    # may be missing. Therefore we have to return here.
    if n.links.loc[dc_b].empty:
        return

    costs = (
        n.links.loc[dc_b, "length"]
        * length_factor
        * (
            (1.0 - n.links.loc[dc_b, "underwater_fraction"])
            * costs.at["HVDC overhead", "capital_cost"]
            + n.links.loc[dc_b, "underwater_fraction"]
            * costs.at["HVDC submarine", "capital_cost"]
        )
        + costs.at["HVDC inverter pair", "capital_cost"]
    )
    n.links.loc[dc_b, "capital_cost"] = costs


def attach_wind_and_solar(
    n, costs, input_profiles, carriers, extendable_carriers, line_length_factor=1
):
    add_missing_carriers(n, carriers)
    for car in carriers:
        if car == "hydro":
            continue

        with xr.open_dataset(getattr(input_profiles, "profile_" + car)) as ds:
            if ds.indexes["bus"].empty:
                continue

            # if-statement for compatibility with old profiles
            if "year" in ds.indexes:
                ds = ds.sel(year=ds.year.min(), drop=True)

            supcar = car.split("-", 2)[0]
            if supcar == "offwind":
                underwater_fraction = ds["underwater_fraction"].to_pandas()
                connection_cost = (
                    line_length_factor
                    * ds["average_distance"].to_pandas()
                    * (
                        underwater_fraction
                        * costs.at[car + "-connection-submarine", "capital_cost"]
                        + (1.0 - underwater_fraction)
                        * costs.at[car + "-connection-underground", "capital_cost"]
                    )
                )
                capital_cost = (
                    costs.at["offwind", "capital_cost"]
                    + costs.at[car + "-station", "capital_cost"]
                    + connection_cost
                )
                logger.info(
                    "Added connection cost of {:0.0f}-{:0.0f} Eur/MW/a to {}".format(
                        connection_cost.min(), connection_cost.max(), car
                    )
                )
            else:
                capital_cost = costs.at[car, "capital_cost"]

            n.madd(
                "Generator",
                ds.indexes["bus"],
                " " + car,
                bus=ds.indexes["bus"],
                carrier=car,
                p_nom_extendable=car in extendable_carriers["Generator"],
                p_nom_max=ds["p_nom_max"].to_pandas(),
                weight=ds["weight"].to_pandas(),
                marginal_cost=costs.at[supcar, "marginal_cost"],
                capital_cost=capital_cost,
                efficiency=costs.at[supcar, "efficiency"],
                p_max_pu=ds["profile"].transpose("time", "bus").to_pandas(),
                lifetime=costs.at[supcar, "lifetime"],
            )


def attach_conventional_generators(
    n,
    costs,
    ppl,
    conventional_carriers,
    extendable_carriers,
    conventional_params,
    conventional_inputs,
    unit_commitment=None,
    fuel_price=None,
):
    carriers = list(set(conventional_carriers) | set(extendable_carriers["Generator"]))

    # Replace carrier "natural gas" with the respective technology (OCGT or
    # CCGT) to align with PyPSA names of "carriers" and avoid filtering "natural
    # gas" powerplants in ppl.query("carrier in @carriers")
    ppl.loc[ppl["carrier"] == "natural gas", "carrier"] = ppl.loc[
        ppl["carrier"] == "natural gas", "technology"
    ]

    ppl = (
        ppl.query("carrier in @carriers")
        .join(costs, on="carrier", rsuffix="_r")
        .rename(index=lambda s: f"C{str(s)}")
    )
    if conventional_params["default_efficiencies"]:
        ppl["efficiency"] = np.nan
    ppl["efficiency"] = ppl.efficiency.fillna(ppl.efficiency_r)

    # reduce carriers to those in power plant dataset
    carriers = list(set(carriers) & set(ppl.carrier.unique()))
    add_missing_carriers(n, carriers)
    add_co2_emissions(n, costs, carriers)

    if unit_commitment is not None:
        committable_attrs = ppl.carrier.isin(unit_commitment).to_frame("committable")
        for attr in unit_commitment.index:
            default = pypsa.components.component_attrs["Generator"].default[attr]
            committable_attrs[attr] = ppl.carrier.map(unit_commitment.loc[attr]).fillna(
                default
            )
    else:
        committable_attrs = {}

    if fuel_price is not None:
        fuel_price = fuel_price.assign(
            OCGT=fuel_price["gas"], CCGT=fuel_price["gas"]
        ).drop("gas", axis=1)
        missing_carriers = list(set(carriers) - set(fuel_price))
        fuel_price = fuel_price.assign(**costs.fuel[missing_carriers])
        fuel_price = fuel_price.reindex(ppl.carrier, axis=1)
        fuel_price.columns = ppl.index
        marginal_cost = fuel_price.div(ppl.efficiency).add(ppl.carrier.map(costs.VOM))
    else:
        marginal_cost = (
            ppl.carrier.map(costs.VOM) + ppl.carrier.map(costs.fuel) / ppl.efficiency
        )

    # Define generators using modified ppl DataFrame
    caps = ppl.groupby("carrier").p_nom.sum().div(1e3).round(2)
    logger.info(f"Adding {len(ppl)} generators with capacities [GW] \n{caps}")

    n.madd(
        "Generator",
        ppl.index,
        carrier=ppl.carrier,
        bus=ppl.bus,
        p_nom_min=ppl.p_nom.where(ppl.carrier.isin(conventional_carriers), 0),
        p_nom=ppl.p_nom.where(ppl.carrier.isin(conventional_carriers), 0),
        p_nom_extendable=ppl.carrier.isin(extendable_carriers["Generator"]),
        efficiency=ppl.efficiency,
        marginal_cost=marginal_cost,
        capital_cost=ppl.capital_cost,
        build_year=ppl.datein.fillna(0).astype(int),
        lifetime=(ppl.dateout - ppl.datein).fillna(np.inf),
        **committable_attrs,
    )

    for carrier in set(conventional_params) & set(carriers):
        # Generators with technology affected
        idx = n.generators.query("carrier == @carrier").index

        for attr in list(set(conventional_params[carrier]) & set(n.generators)):
            values = conventional_params[carrier][attr]

            if f"conventional_{carrier}_{attr}" in conventional_inputs:
                # Values affecting generators of technology k country-specific
                # First map generator buses to countries; then map countries to p_max_pu
                values = pd.read_csv(
                    snakemake.input[f"conventional_{carrier}_{attr}"], index_col=0
                ).iloc[:, 0]
                bus_values = n.buses.country.map(values)
                n.generators.update(
                    {attr: n.generators.loc[idx].bus.map(bus_values).dropna()}
                )
            else:
                # Single value affecting all generators of technology k indiscriminantely of country
                n.generators.loc[idx, attr] = values


def attach_hydro(n, costs, ppl, profile_hydro, hydro_capacities, carriers, fp_remind_data, fp_region_mapping, year, **params):
    add_missing_carriers(n, carriers)
    add_co2_emissions(n, costs, carriers)

    ppl = (
        ppl.query('carrier == "hydro"')
        .reset_index(drop=True)
        .rename(index=lambda s: f"{str(s)} hydro")
    )
    ror = ppl.query('technology == "Run-Of-River"')
    phs = ppl.query('technology == "Pumped Storage"')
    hydro = ppl.query('technology == "Reservoir"')

    # 1. REMIND-specific change: Adjust ror and hydro capacities such that the sum per region matches REMIND
    region_mapping = get_region_mapping(
        fp_region_mapping, source="PyPSA-EUR", target="REMIND-EU", flatten = True
    )

    hydro_cap_REMIND = read_remind_data(
        fp_remind_data,
        "p32_hydroCap",
        rename_columns={"ttot": "year", "all_regi": "region"},
    )
    hydro_cap_REMIND = hydro_cap_REMIND.loc[(hydro_cap_REMIND["year"] == str(year))]
    hydro_cap_REMIND = hydro_cap_REMIND.set_index(["year", "region"])
    hydro_cap_REMIND *= 1e6  # Convert from TW to MW

    # Create rorhydro dataframe that contains both ror and hydro
    rorhydro = pd.concat([ror, hydro], axis=0)

    # Add REMIND region to rorhydro
    rorhydro["region_REMIND"] = rorhydro["country"].map(region_mapping)

    # Group rorhydro by region_REMIND and adjust p_nom such that the sum of all p_nom matches hydro_cap_REMIND
    rorhydro = rorhydro.groupby("region_REMIND").apply(lambda x: x.assign(p_nom=x["p_nom"] * hydro_cap_REMIND.loc[(str(year), x.name), "value"] / x["p_nom"].sum()))

    # Replace ror and hydro in ppl and rebuild index
    ppl_adj = (pd.concat([phs, rorhydro], axis=0)
               .reset_index(drop=True)
               .rename(index=lambda s: f"{str(s)} hydro"))
    
    ror = ppl_adj.query('technology == "Run-Of-River"')
    phs = ppl_adj.query('technology == "Pumped Storage"')
    hydro = ppl_adj.query('technology == "Reservoir"')

    # Logging info: Compare sum of ror and hydro capacities before and after adjustment
    rorhydro_cap_before = ppl.copy().query('technology != "Pumped Storage"')
    rorhydro_cap_before["region_REMIND"] = rorhydro_cap_before["country"].map(region_mapping)
    rorhydro_cap_after = ppl_adj.copy().query('technology != "Pumped Storage"')
    rorhydro_cap_after["region_REMIND"] = rorhydro_cap_after["country"].map(region_mapping)
    rorhydro_cap_compare = pd.concat(
        [rorhydro_cap_before.groupby("region_REMIND")["p_nom"].sum(),
         rorhydro_cap_after.groupby("region_REMIND")["p_nom"].sum()],
         axis = 1)
    rorhydro_cap_compare.columns = ["PyPSA (before)", "REMIND (after)"]
    logger.info(f"Adjusting sum of ror and hydro capacities (MW) following REMIND values: \n{rorhydro_cap_compare}")

    country = ppl_adj["bus"].map(n.buses.country).rename("country")

    inflow_idx = ror.index.union(hydro.index)
    if not inflow_idx.empty:
        dist_key = ppl_adj.loc[inflow_idx, "p_nom"].groupby(country).transform(normed)

        with xr.open_dataarray(profile_hydro) as inflow:
            inflow_countries = pd.Index(country[inflow_idx])
            missing_c = inflow_countries.unique().difference(
                inflow.indexes["countries"]
            )
            assert missing_c.empty, (
                f"'{profile_hydro}' is missing "
                f"inflow time-series for at least one country: {', '.join(missing_c)}"
            )

            inflow_t = (
                inflow.sel(countries=inflow_countries)
                .rename({"countries": "name"})
                .assign_coords(name=inflow_idx)
                .transpose("time", "name")
                .to_pandas()
                .multiply(dist_key, axis=1)
            )

    # 2. REMIND-specific change: Adjust inflow_t such that it matches the capacites factor from REMIND
    hydro_gen_REMIND = read_remind_data(
        fp_remind_data,
        "p32_hydroGen",
        rename_columns={"ttot": "year", "all_regi": "region"},
    )
    hydro_gen_REMIND = hydro_gen_REMIND.loc[(hydro_gen_REMIND["year"] == str(year))]
    hydro_gen_REMIND = hydro_gen_REMIND.set_index(["year", "region"])
    hydro_gen_REMIND *= 8760 * 1e6  # Convert from TWa to MWh

    # Calculate REMIND capacity factor
    hydro_cf_REMIND = hydro_gen_REMIND / (hydro_cap_REMIND * 8760)
    # Remove year and rename region to region_REMIND
    hydro_cf_REMIND = hydro_cf_REMIND.droplevel(0).rename_axis("region_REMIND")

    # Calculate current capacity factor for each REMIND region
    inflow_t_adj = inflow_t.transpose()
    inflow_t_adj["region_REMIND"] = inflow_t_adj.index.map(country).map(region_mapping)
    hydro_cf_pypsa = (
        inflow_t_adj.groupby("region_REMIND").sum().sum(axis=1).to_frame("value")
        / (8760*pd.concat([ror,hydro])["p_nom"].sum())
    )

    # Calculate correction factor
    correction_factor_hydro = hydro_cf_REMIND / hydro_cf_pypsa
    
    # Logger info
    cf_compare = pd.concat([hydro_cf_pypsa, hydro_cf_REMIND, correction_factor_hydro], axis = 1)
    cf_compare.columns = ["PyPSA (before)", "REMIND (after)", "Correction factor"]
    logger.info(f"Adjusting inflow time series for ror and hydro to match capacity factors (p.u.) from REMIND: \n{cf_compare}")

    # Adjust inflow_t_adj using correction_factor_hydro for each REMIND region
    inflow_t_adj = inflow_t_adj.groupby("region_REMIND").apply(lambda x: x * correction_factor_hydro.loc[x.name, "value"])

    # Remove region_REMIND multiindex of inflow_t_adj
    inflow_t_adj.index = inflow_t_adj.index.droplevel(0)
    inflow_t_adj = inflow_t_adj.transpose()
    # Overwrite inflow_t with adjusted inflow_t_adj
    inflow_t = inflow_t_adj

    if "ror" in carriers and not ror.empty:
        n.madd(
            "Generator",
            ror.index,
            carrier="ror",
            bus=ror["bus"],
            p_nom=ror["p_nom"],
            efficiency=costs.at["ror", "efficiency"],
            capital_cost=costs.at["ror", "capital_cost"],
            weight=ror["p_nom"],
            p_max_pu=(
                inflow_t[ror.index]
                .divide(ror["p_nom"], axis=1)
                .where(lambda df: df <= 1.0, other=1.0)
            ),
        )

    if "PHS" in carriers and not phs.empty:
        # fill missing max hours to params value and
        # assume no natural inflow due to lack of data
        max_hours = params.get("PHS_max_hours", 6)
        phs = phs.replace({"max_hours": {0: max_hours, np.nan: max_hours}})
        n.madd(
            "StorageUnit",
            phs.index,
            carrier="PHS",
            bus=phs["bus"],
            p_nom=phs["p_nom"],
            capital_cost=costs.at["PHS", "capital_cost"],
            max_hours=phs["max_hours"],
            efficiency_store=np.sqrt(costs.at["PHS", "efficiency"]),
            efficiency_dispatch=np.sqrt(costs.at["PHS", "efficiency"]),
            cyclic_state_of_charge=True,
        )

    if "hydro" in carriers and not hydro.empty:
        hydro_max_hours = params.get("hydro_max_hours")

        assert hydro_max_hours is not None, "No path for hydro capacities given."

        hydro_stats = pd.read_csv(
            hydro_capacities, comment="#", na_values="-", index_col=0
        )
        e_target = hydro_stats["E_store[TWh]"].clip(lower=0.2) * 1e6
        e_installed = hydro.eval("p_nom * max_hours").groupby(hydro.country).sum()
        e_missing = e_target - e_installed
        missing_mh_i = hydro.query("max_hours.isnull()").index

        if hydro_max_hours == "energy_capacity_totals_by_country":
            # watch out some p_nom values like IE's are totally underrepresented
            max_hours_country = (
                e_missing / hydro.loc[missing_mh_i].groupby("country").p_nom.sum()
            )

        elif hydro_max_hours == "estimate_by_large_installations":
            max_hours_country = (
                hydro_stats["E_store[TWh]"] * 1e3 / hydro_stats["p_nom_discharge[GW]"]
            )

        max_hours_country.clip(0, inplace=True)

        missing_countries = pd.Index(hydro["country"].unique()).difference(
            max_hours_country.dropna().index
        )
        if not missing_countries.empty:
            logger.warning(
                f'Assuming max_hours=6 for hydro reservoirs in the countries: {", ".join(missing_countries)}'
            )
        hydro_max_hours = hydro.max_hours.where(
            hydro.max_hours > 0, hydro.country.map(max_hours_country)
        ).fillna(6)

        if params.get("flatten_dispatch", False):
            buffer = params.get("flatten_dispatch_buffer", 0.2)
            average_capacity_factor = inflow_t[hydro.index].mean() / hydro["p_nom"]
            p_max_pu = (average_capacity_factor + buffer).clip(upper=1)
        else:
            p_max_pu = 1

        n.madd(
            "StorageUnit",
            hydro.index,
            carrier="hydro",
            bus=hydro["bus"],
            p_nom=hydro["p_nom"],
            max_hours=hydro_max_hours,
            capital_cost=costs.at["hydro", "capital_cost"],
            marginal_cost=costs.at["hydro", "marginal_cost"],
            p_max_pu=p_max_pu,  # dispatch
            p_min_pu=0.0,  # store
            efficiency_dispatch=costs.at["hydro", "efficiency"],
            efficiency_store=0.0,
            cyclic_state_of_charge=True,
            inflow=inflow_t.loc[:, hydro.index],
        )


def attach_OPSD_renewables(n: pypsa.Network, tech_map: Dict[str, List[str]]) -> None:
    """
    Attach renewable capacities from the OPSD dataset to the network.

    Args:
    - n: The PyPSA network to attach the capacities to.
    - tech_map: A dictionary mapping fuel types to carrier names.

    Returns:
    - None
    """
    tech_string = ", ".join(sum(tech_map.values(), []))
    logger.info(f"Using OPSD renewable capacities for carriers {tech_string}.")

    df = pm.data.OPSD_VRE().powerplant.convert_country_to_alpha2()
    technology_b = ~df.Technology.isin(["Onshore", "Offshore"])
    df["Fueltype"] = df.Fueltype.where(technology_b, df.Technology).replace(
        {"Solar": "PV"}
    )
    df = df.query("Fueltype in @tech_map").powerplant.convert_country_to_alpha2()
    df = df.dropna(subset=["lat", "lon"])

    for fueltype, carriers in tech_map.items():
        gens = n.generators[lambda df: df.carrier.isin(carriers)]
        buses = n.buses.loc[gens.bus.unique()]
        gens_per_bus = gens.groupby("bus").p_nom.count()

        caps = map_country_bus(df.query("Fueltype == @fueltype"), buses)
        caps = caps.groupby(["bus"]).Capacity.sum()
        caps = caps / gens_per_bus.reindex(caps.index, fill_value=1)

        n.generators.update({"p_nom": gens.bus.map(caps).dropna()})
        n.generators.update({"p_nom_min": gens.bus.map(caps).dropna()})


def estimate_renewable_capacities(
    n: pypsa.Network, year: int, tech_map: dict, expansion_limit: bool, countries: list
) -> None:
    """
    Estimate a different between renewable capacities in the network and
    reported country totals from IRENASTAT dataset. Distribute the difference
    with a heuristic.

    Heuristic: n.generators_t.p_max_pu.mean() * n.generators.p_nom_max

    Args:
    - n: The PyPSA network.
    - year: The year of optimisation.
    - tech_map: A dictionary mapping fuel types to carrier names.
    - expansion_limit: Boolean value from config file
    - countries: A list of country codes to estimate capacities for.

    Returns:
    - None
    """
    if not len(countries) or not len(tech_map):
        return

    capacities = pm.data.IRENASTAT().powerplant.convert_country_to_alpha2()
    capacities = capacities.query(
        "Year == @year and Technology in @tech_map and Country in @countries"
    )
    capacities = capacities.groupby(["Technology", "Country"]).Capacity.sum()

    logger.info(
        f"Heuristics applied to distribute renewable capacities [GW]: "
        f"\n{capacities.groupby('Technology').sum().div(1e3).round(2)}"
    )

    for ppm_technology, techs in tech_map.items():
        tech_i = n.generators.query("carrier in @techs").index
        if ppm_technology in capacities.index.get_level_values("Technology"):
            stats = capacities.loc[ppm_technology].reindex(countries, fill_value=0.0)
        else:
            stats = pd.Series(0.0, index=countries)
        country = n.generators.bus[tech_i].map(n.buses.country)
        existent = n.generators.p_nom[tech_i].groupby(country).sum()
        missing = stats - existent
        dist = n.generators_t.p_max_pu.mean() * n.generators.p_nom_max

        n.generators.loc[tech_i, "p_nom"] += (
            dist[tech_i]
            .groupby(country)
            .transform(lambda s: normed(s) * missing[s.name])
            .where(lambda s: s > 0.1, 0.0)  # only capacities above 100kW
        )
        n.generators.loc[tech_i, "p_nom_min"] = n.generators.loc[tech_i, "p_nom"]

        if expansion_limit:
            assert np.isscalar(expansion_limit)
            logger.info(
                f"Reducing capacity expansion limit to {expansion_limit*100:.2f}% of installed capacity."
            )
            n.generators.loc[tech_i, "p_nom_max"] = (
                expansion_limit * n.generators.loc[tech_i, "p_nom_min"]
            )


def attach_line_rating(
    n, rating, s_max_pu, correction_factor, max_voltage_difference, max_line_rating
):
    # TODO: Only considers overhead lines
    n.lines_t.s_max_pu = (rating / n.lines.s_nom[rating.columns]) * correction_factor
    if max_voltage_difference:
        x_pu = (
            n.lines.type.map(n.line_types["x_per_length"])
            * n.lines.length
            / (n.lines.v_nom**2)
        )
        # need to clip here as cap values might be below 1
        # -> would mean the line cannot be operated at actual given pessimistic ampacity
        s_max_pu_cap = (
            np.deg2rad(max_voltage_difference) / (x_pu * n.lines.s_nom)
        ).clip(lower=1)
        n.lines_t.s_max_pu = n.lines_t.s_max_pu.clip(
            lower=1, upper=s_max_pu_cap, axis=1
        )
    if max_line_rating:
        n.lines_t.s_max_pu = n.lines_t.s_max_pu.clip(upper=max_line_rating)
    n.lines_t.s_max_pu *= s_max_pu


def add_transmission_projects(n, transmission_projects):
    logger.info(f"Adding transmission projects to network.")
    for path in transmission_projects:
        path = Path(path)
        df = pd.read_csv(path, index_col=0, dtype={"bus0": str, "bus1": str})
        if df.empty:
            continue
        if "new_buses" in path.name:
            n.madd("Bus", df.index, **df)
        elif "new_lines" in path.name:
            n.madd("Line", df.index, **df)
        elif "new_links" in path.name:
            n.madd("Link", df.index, **df)
        elif "adjust_lines":
            n.lines.update(df)
        elif "adjust_links":
            n.links.update(df)


if __name__ == "__main__":
    if "snakemake" not in globals():
        from _helpers import mock_snakemake

        snakemake = mock_snakemake(
            "add_electricity",
            scenario="PyPSA_NPi_DEU_freeWindOff_PyPSAPotentials_2024-02-19_02.32.29",
            iteration="10",
            year="2030",
        )
    configure_logging(snakemake)
    set_scenario_config(snakemake)

    params = snakemake.params

    n = pypsa.Network(snakemake.input.base_network)

    if params["transmission_projects"]["enable"]:
        add_transmission_projects(n, snakemake.input.transmission_projects)

    time = get_snapshots(snakemake.params.snapshots, snakemake.params.drop_leap_day)
    n.set_snapshots(time)

    Nyears = n.snapshot_weightings.objective.sum() / 8760.0

    costs = load_costs(
        snakemake.input.tech_costs,
        params.costs,
        params.electricity["max_hours"],
        Nyears,
    )
    costs.reset_index().melt(
        id_vars="technology", var_name="parameter", value_name="value"
    ).to_csv(snakemake.output["costs_validation"])
    ppl = load_powerplants(snakemake.input.powerplants)

    attach_load(
        n,
        snakemake.input.regions,
        snakemake.input.load,
        snakemake.input.nuts3_shapes,
        snakemake.input.get("gdp_pop_non_nuts3"),
        params.countries,
        params.scaling_factor,
    )

    update_transmission_costs(n, costs, params.length_factor)

    renewable_carriers = set(params.electricity["renewable_carriers"])
    extendable_carriers = params.electricity["extendable_carriers"]
    conventional_carriers = params.electricity["conventional_carriers"]
    conventional_inputs = {
        k: v for k, v in snakemake.input.items() if k.startswith("conventional_")
    }

    if params.conventional["unit_commitment"]:
        unit_commitment = pd.read_csv(snakemake.input.unit_commitment, index_col=0)
    else:
        unit_commitment = None

    if params.conventional["dynamic_fuel_price"]:
        fuel_price = pd.read_csv(
            snakemake.input.fuel_price, index_col=0, header=0, parse_dates=True
        )
        fuel_price = fuel_price.reindex(n.snapshots).ffill()
    else:
        fuel_price = None

    attach_conventional_generators(
        n,
        costs,
        ppl,
        conventional_carriers,
        extendable_carriers,
        params.conventional,
        conventional_inputs,
        unit_commitment=unit_commitment,
        fuel_price=fuel_price,
    )

    attach_wind_and_solar(
        n,
        costs,
        snakemake.input,
        renewable_carriers,
        extendable_carriers,
        params.length_factor,
    )

    if "hydro" in renewable_carriers:
        p = params.renewable["hydro"]
        carriers = p.pop("carriers", [])
        attach_hydro(
            n,
            costs,
            ppl,
            snakemake.input.profile_hydro,
            snakemake.input.hydro_capacities,
            carriers,
            fp_region_mapping=snakemake.input["region_mapping"],
            fp_remind_data=snakemake.input["remind_data"],
            year=snakemake.wildcards["year"],
            **p,
        )

    estimate_renewable_caps = params.electricity["estimate_renewable_capacities"]
    if estimate_renewable_caps["enable"]:
        if params.foresight != "overnight":
            logger.info(
                "Skipping renewable capacity estimation because they are added later "
                "in rule `add_existing_baseyear` with foresight mode 'myopic'."
            )
        else:
            tech_map = estimate_renewable_caps["technology_mapping"]
            expansion_limit = estimate_renewable_caps["expansion_limit"]
            year = estimate_renewable_caps["year"]

            if estimate_renewable_caps["from_opsd"]:
                attach_OPSD_renewables(n, tech_map)

            estimate_renewable_capacities(
                n, year, tech_map, expansion_limit, params.countries
            )

    update_p_nom_max(n)

    line_rating_config = snakemake.config["lines"]["dynamic_line_rating"]
    if line_rating_config["activate"]:
        rating = xr.open_dataarray(snakemake.input.line_rating).to_pandas().transpose()
        s_max_pu = snakemake.config["lines"]["s_max_pu"]
        correction_factor = line_rating_config["correction_factor"]
        max_voltage_difference = line_rating_config["max_voltage_difference"]
        max_line_rating = line_rating_config["max_line_rating"]

        attach_line_rating(
            n,
            rating,
            s_max_pu,
            correction_factor,
            max_voltage_difference,
            max_line_rating,
        )

    sanitize_carriers(n, snakemake.config)

    n.meta = snakemake.config
    n.export_to_netcdf(snakemake.output[0])<|MERGE_RESOLUTION|>--- conflicted
+++ resolved
@@ -92,16 +92,14 @@
 import pypsa
 import scipy.sparse as sparse
 import xarray as xr
-<<<<<<< HEAD
-from _helpers import configure_logging, update_p_nom_max, read_remind_data, get_region_mapping
-=======
 from _helpers import (
     configure_logging,
     get_snapshots,
     set_scenario_config,
     update_p_nom_max,
+    read_remind_data,
+    get_region_mapping
 )
->>>>>>> 40351fbf
 from powerplantmatching.export import map_country_bus
 from shapely.prepared import prep
 
