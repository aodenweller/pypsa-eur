# -*- coding: utf-8 -*-
# SPDX-FileCopyrightText: : 2017-2024 The PyPSA-Eur Authors
#
# SPDX-License-Identifier: MIT

# coding: utf-8
# %%
"""
Adds extra extendable components to the clustered and simplified network.

Relevant Settings
-----------------

.. code:: yaml

    costs:
        year:
        version:
        dicountrate:
        emission_prices:

    electricity:
        max_hours:
        marginal_cost:
        capital_cost:
        extendable_carriers:
            StorageUnit:
            Store:

.. seealso::
    Documentation of the configuration file ``config/config.yaml`` at :ref:`costs_cf`,
    :ref:`electricity_cf`

Inputs
------

- ``resources/costs.csv``: The database of cost assumptions for all included technologies for specific years from various sources; e.g. discount rate, lifetime, investment (CAPEX), fixed operation and maintenance (FOM), variable operation and maintenance (VOM), fuel costs, efficiency, carbon-dioxide intensity.

Outputs
-------

- ``networks/elec_s{simpl}_{clusters}_ec.nc``:


Description
-----------

The rule :mod:`add_extra_components` attaches additional extendable components to the clustered and simplified network. These can be configured in the ``config/config.yaml`` at ``electricity: extendable_carriers:``. It processes ``networks/elec_s{simpl}_{clusters}.nc`` to build ``networks/elec_s{simpl}_{clusters}_ec.nc``, which in contrast to the former (depending on the configuration) contain with **zero** initial capacity

- ``StorageUnits`` of carrier 'H2' and/or 'battery'. If this option is chosen, every bus is given an extendable ``StorageUnit`` of the corresponding carrier. The energy and power capacities are linked through a parameter that specifies the energy capacity as maximum hours at full dispatch power and is configured in ``electricity: max_hours:``. This linkage leads to one investment variable per storage unit. The default ``max_hours`` lead to long-term hydrogen and short-term battery storage units.

- ``Stores`` of carrier 'H2' and/or 'battery' in combination with ``Links``. If this option is chosen, the script adds extra buses with corresponding carrier where energy ``Stores`` are attached and which are connected to the corresponding power buses via two links, one each for charging and discharging. This leads to three investment variables for the energy capacity, charging and discharging capacity of the storage unit.
"""
import logging

import numpy as np
import pandas as pd
import pypsa
<<<<<<< HEAD
from _helpers import (
    configure_logging,
    get_region_mapping,
    get_technology_mapping,
    read_remind_data,
)
=======
from _helpers import configure_logging, set_scenario_config
>>>>>>> 40351fbf
from add_electricity import load_costs, sanitize_carriers, sanitize_locations

logger = logging.getLogger(__name__)


def attach_storageunits(n, costs, extendable_carriers, max_hours):
    carriers = extendable_carriers["StorageUnit"]

    n.madd("Carrier", carriers)

    buses_i = n.buses.index

    lookup_store = {"H2": "electrolysis", "battery": "battery inverter"}
    lookup_dispatch = {"H2": "fuel cell", "battery": "battery inverter"}

    for carrier in carriers:
        roundtrip_correction = 0.5 if carrier == "battery" else 1

        n.madd(
            "StorageUnit",
            buses_i,
            " " + carrier,
            bus=buses_i,
            carrier=carrier,
            p_nom_extendable=True,
            capital_cost=costs.at[carrier, "capital_cost"],
            marginal_cost=costs.at[carrier, "marginal_cost"],
            efficiency_store=costs.at[lookup_store[carrier], "efficiency"]
            ** roundtrip_correction,
            efficiency_dispatch=costs.at[lookup_dispatch[carrier], "efficiency"]
            ** roundtrip_correction,
            max_hours=max_hours[carrier],
            cyclic_state_of_charge=True,
        )


def attach_stores(n, costs, extendable_carriers):
    carriers = extendable_carriers["Store"]

    n.madd("Carrier", carriers)

    buses_i = n.buses.index

    if "H2" in carriers:
        h2_buses_i = n.madd("Bus", buses_i + " H2", carrier="H2", location=buses_i)

        n.madd(
            "Store",
            h2_buses_i,
            bus=h2_buses_i,
            carrier="H2",
            e_nom_extendable=True,
            e_cyclic=True,
            capital_cost=costs.at["hydrogen storage underground", "capital_cost"],
        )

        n.madd(
            "Link",
            h2_buses_i + " Electrolysis",
            bus0=buses_i,
            bus1=h2_buses_i,
            carrier="H2 electrolysis",
            p_nom_extendable=True,
            efficiency=costs.at["electrolysis", "efficiency"],
            capital_cost=costs.at["electrolysis", "capital_cost"],
            marginal_cost=costs.at["electrolysis", "marginal_cost"],
        )

        n.madd(
            "Link",
            h2_buses_i + " Fuel Cell",
            bus0=h2_buses_i,
            bus1=buses_i,
            carrier="H2 fuel cell",
            p_nom_extendable=True,
            efficiency=costs.at["fuel cell", "efficiency"],
            # NB: fixed cost is per MWel
            capital_cost=costs.at["fuel cell", "capital_cost"]
            * costs.at["fuel cell", "efficiency"],
            marginal_cost=costs.at["fuel cell", "marginal_cost"],
        )

    if "battery" in carriers:
        b_buses_i = n.madd(
            "Bus", buses_i + " battery", carrier="battery", location=buses_i
        )

        n.madd(
            "Store",
            b_buses_i,
            bus=b_buses_i,
            carrier="battery",
            e_cyclic=True,
            e_nom_extendable=True,
            capital_cost=costs.at["battery storage", "capital_cost"],
            marginal_cost=costs.at["battery", "marginal_cost"],
        )

        n.madd("Carrier", ["battery charger", "battery discharger"])

        n.madd(
            "Link",
            b_buses_i + " charger",
            bus0=buses_i,
            bus1=b_buses_i,
            carrier="battery charger",
            # the efficiencies are "round trip efficiencies"
            efficiency=costs.at["battery inverter", "efficiency"] ** 0.5,
            capital_cost=costs.at["battery inverter", "capital_cost"],
            p_nom_extendable=True,
            marginal_cost=costs.at["battery inverter", "marginal_cost"],
        )

        n.madd(
            "Link",
            b_buses_i + " discharger",
            bus0=b_buses_i,
            bus1=buses_i,
            carrier="battery discharger",
            efficiency=costs.at["battery inverter", "efficiency"] ** 0.5,
            p_nom_extendable=True,
            marginal_cost=costs.at["battery inverter", "marginal_cost"],
        )


def attach_hydrogen_pipelines(n, costs, extendable_carriers):
    as_stores = extendable_carriers.get("Store", [])

    if "H2 pipeline" not in extendable_carriers.get("Link", []):
        return

    assert "H2" in as_stores, (
        "Attaching hydrogen pipelines requires hydrogen "
        "storage to be modelled as Store-Link-Bus combination. See "
        "`config.yaml` at `electricity: extendable_carriers: Store:`."
    )

    # determine bus pairs
    attrs = ["bus0", "bus1", "length"]
    candidates = pd.concat(
        [n.lines[attrs], n.links.query('carrier=="DC"')[attrs]]
    ).reset_index(drop=True)

    # remove bus pair duplicates regardless of order of bus0 and bus1
    h2_links = candidates[
        ~pd.DataFrame(np.sort(candidates[["bus0", "bus1"]])).duplicated()
    ]
    h2_links.index = h2_links.apply(lambda c: f"H2 pipeline {c.bus0}-{c.bus1}", axis=1)

    # add pipelines
    n.add("Carrier", "H2 pipeline")

    n.madd(
        "Link",
        h2_links.index,
        bus0=h2_links.bus0.values + " H2",
        bus1=h2_links.bus1.values + " H2",
        p_min_pu=-1,
        p_nom_extendable=True,
        length=h2_links.length.values,
        capital_cost=costs.at["H2 pipeline", "capital_cost"] * h2_links.length,
        efficiency=costs.at["H2 pipeline", "efficiency"],
        carrier="H2 pipeline",
    )


def attach_RCL_generators(
    n,
    config,
    fp_p_nom_limits,
    fp_region_mapping,
    fp_technology_cost_mapping,
):
    """
    Add additional generators to network for the RCL constraint used in the
    REMIND-EU <-> PyPSA-EUR coupling.
    """
    p_nom_limits = pd.read_csv(fp_p_nom_limits)
    region_mapping = get_region_mapping(
        fp_region_mapping, source="REMIND-EU", target="PyPSA-Eur"
    )

    # Apply mapping from REMIND/general to PyPSA-EUR countries
    p_nom_limits["country"] = p_nom_limits["region_REMIND"].map(region_mapping)

    # Determine "carrier" which are related to the technology groups
    technology_mapping = (
        get_technology_mapping(fp_technology_cost_mapping, group_technologies=True)
        .set_index("technology_group")
        .rename(columns={"PyPSA-Eur": "carrier"})["carrier"]
        .drop_duplicates()
    )
    p_nom_limits = p_nom_limits.merge(
        technology_mapping, on="technology_group", how="left"
    )

    # Flatten country column entries such that all lists are converted into individual rows
    p_nom_limits = p_nom_limits.explode("country").explode("carrier")
    # Add country-reference to generators for mapping
    n.generators["country"] = n.generators["bus"].map(n.buses["country"])

    # Select all generators from n.generators where the combination of country and carrier can be found in p_nom_limits,
    # i.e. later a RCL constraint should be applied for
    rcl_generators = n.generators.join(
        p_nom_limits.set_index(["country", "carrier"]),
        on=["country", "carrier"],
        how="left",
        rsuffix="_rcl",
        validate="m:1",
    )
    rcl_generators = rcl_generators.dropna(
        subset="p_nom_min_rcl"
    )  # Drop all generators which are not subject to RCL constraint

    # Only consider RCL constraint for generators which are extendable
    rcl_generators = rcl_generators[rcl_generators["p_nom_extendable"] == True]

    # Modify properties of to-be-added RCL generators which differ from the original generators
    old_generators = rcl_generators.index
    rcl_generators.index = old_generators + " (RCL)"
    rcl_generators["capital_cost"] = config["capital_cost"]
    rcl_generators["p_nom_min"] = 0.0
    rcl_generators["p_nom"] = 0.0
    rcl_generators["p_nom_max"] = np.inf

    # Finally add RCL generators to network
    n.madd("Generator", rcl_generators.index, **rcl_generators)

    # Transfer time-dependent dispatch limits which are not transfered thorugh n.madd(...)
    n.pnl("Generator")["p_min_pu"] = pd.merge(
        n.pnl("Generator")["p_min_pu"],
        n.pnl("Generator")["p_min_pu"][
            old_generators.intersection(n.pnl("Generator")["p_min_pu"].columns)
        ].rename(columns=lambda x: x + " (RCL)"),
        left_index=True,
        right_index=True,
    )
    n.pnl("Generator")["p_max_pu"] = pd.merge(
        n.pnl("Generator")["p_max_pu"],
        n.pnl("Generator")["p_max_pu"][
            old_generators.intersection(n.pnl("Generator")["p_max_pu"].columns)
        ].rename(columns=lambda x: x + " (RCL)"),
        left_index=True,
        right_index=True,
    )


def attach_hydrogen_demand(
    n,
    year,
    config,
    fp_remind_data,
    fp_region_mapping,
):
    """
    Add optional H2 demand for hydrogen from electrolysis based on REMIND
    scenarios to the network.

    Each REMIND region is assigned a single shared H2 demand which is
    connected to all existing H2 buses from PyPSAEur within this region.
    The connection is made using a uni-directional link. The hydrogen
    demand is converted from annual TWa (REMIND) to MW of constant load.
    An optional H2 buffer store with configurable size can be added.
    Links and H2 buffer are added without any cost.
    """
    # map countries to REMIND regions
    # Create region mapping
    region_mapping = get_region_mapping(
        fp_region_mapping, source="PyPSA-EUR", target="REMIND-EU"
    )
    region_mapping = pd.DataFrame(region_mapping).T.reset_index()
    region_mapping.columns = ["PyPSA-EUR", "REMIND-EU"]
    region_mapping = region_mapping.set_index("PyPSA-EUR")

    # Find all H2 buses which we connect to REMIND demand bus
    original_h2_buses = n.buses[n.buses["carrier"] == "H2"][["country"]]

    # Map countries to REMIND regions
    original_h2_buses["region"] = original_h2_buses["country"].map(
        region_mapping["REMIND-EU"]
    )

    # Load H2 demand from REMIND gdx file
    h2_demand = read_remind_data(
        fp_remind_data,
        "p32_ElecH2Demand",
        rename_columns={"ttot": "year", "all_regi": "region"},
    )
    h2_demand["value"] *= 8760 * 1e6  # convert TWa to MWh
    # Restrict to relevant year and regions inside the model
    h2_demand = h2_demand.loc[
        (h2_demand["year"] == str(year))
        & (h2_demand["region"].isin(original_h2_buses["region"].unique()))
    ]

    n.buses["region"] = ""

    for idx, row in h2_demand.iterrows():
        n.add(
            "Bus",
            name=f"{row['region']} H2 demand",
            carrier="H2 demand REMIND",
        )
        # Add the region for the H2 demand bus directly to the dataframe, as they are more difficult to map later
        n.buses.loc[f"{row['region']} H2 demand", "region"] = row["region"]

        n.add(
            "Load",
            name=f"{row['region']} H2 demand REMIND",
            bus=f"{row['region']} H2 demand",
            p_set=row["value"] / 8760,
        )

        n.add(
            "Store",
            name=f"{row['region']} H2 demand buffer REMIND",
            bus=f"{row['region']} H2 demand",
            e_nom_extendable=False,
            e_cyclic=True,
            e_nom=row["value"] / 8760 * config["buffer_max_hours"],
            capital_cost=0,
            marginal_cost=0,
            carrier="H2 demand buffer REMIND",
        )

    # Connect PyPSAEur H2 buses (per node) to REMIND H2 demand buses (per region)
    for idx, row in original_h2_buses.iterrows():
        n.add(
            "Link",
            name=f"{idx} transfer to {row['region']} H2 demand REMIND",
            bus0=idx,
            bus1=f"{row['region']} H2 demand",
            p_min_pu=0,  # unidirectional, only allow flow from PyPSAEur H2 buses to REMIND demand
            p_max_pu=1,
            p_nom=h2_demand[
                "value"
            ].max(),  # no need for extendable, just allow max. throughput of max demand of any region
            p_nom_extendable=False,
            efficiency=1,
            capital_cost=0,
            marginal_cost=0,
            carrier="H2 transfer to H2 demand REMIND",
        )


if __name__ == "__main__":
    if "snakemake" not in globals():
        from _helpers import mock_snakemake

        snakemake = mock_snakemake(
            "add_extra_components",
            simpl="",
            clusters=6,
            scenario="h2demand",
            iteration=200,
            year=2050,
        )
    configure_logging(snakemake)
    set_scenario_config(snakemake)

    n = pypsa.Network(snakemake.input.network)
    extendable_carriers = snakemake.params.extendable_carriers
    max_hours = snakemake.params.max_hours

    Nyears = n.snapshot_weightings.objective.sum() / 8760.0
    costs = load_costs(
        snakemake.input.tech_costs, snakemake.params.costs, max_hours, Nyears
    )

    attach_storageunits(n, costs, extendable_carriers, max_hours)
    attach_stores(n, costs, extendable_carriers)
    attach_hydrogen_pipelines(n, costs, extendable_carriers)
    attach_RCL_generators(
        n,
        snakemake.params["preinvestment_capacities"],
        snakemake.input["RCL_p_nom_limits"],
        snakemake.input["region_mapping"],
        snakemake.input["technology_cost_mapping"],
    )
    if snakemake.params["h2_demand"]["enabled"]:
        attach_hydrogen_demand(
            n,
            config=snakemake.params["h2_demand"],
            year=snakemake.wildcards["year"],
            fp_region_mapping=snakemake.input["region_mapping"],
            fp_remind_data=snakemake.input["remind_data"],
        )
    sanitize_carriers(n, snakemake.config)
    if "location" in n.buses:
        sanitize_locations(n)

    n.meta = dict(snakemake.config, **dict(wildcards=dict(snakemake.wildcards)))
    n.export_to_netcdf(snakemake.output[0])

# %%<|MERGE_RESOLUTION|>--- conflicted
+++ resolved
@@ -56,16 +56,13 @@
 import numpy as np
 import pandas as pd
 import pypsa
-<<<<<<< HEAD
 from _helpers import (
     configure_logging,
+    set_scenario_config,
     get_region_mapping,
     get_technology_mapping,
     read_remind_data,
 )
-=======
-from _helpers import configure_logging, set_scenario_config
->>>>>>> 40351fbf
 from add_electricity import load_costs, sanitize_carriers, sanitize_locations
 
 logger = logging.getLogger(__name__)
