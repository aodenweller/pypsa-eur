# -*- coding: utf-8 -*-
# SPDX-FileCopyrightText: : 2020-2023 The PyPSA-Eur Authors
#
# SPDX-License-Identifier: MIT
"""
Build heat demand time series using heating degree day (HDD) approximation.
"""

import atlite
import geopandas as gpd
import numpy as np
import pandas as pd
import xarray as xr
from dask.distributed import Client, LocalCluster

if __name__ == "__main__":
    if "snakemake" not in globals():
        from _helpers import mock_snakemake

        snakemake = mock_snakemake(
            "build_heat_demands",
            weather_year="",
            simpl="",
            clusters=48,
        )

    nprocesses = int(snakemake.threads)
    cluster = LocalCluster(n_workers=nprocesses, threads_per_worker=1)
    client = Client(cluster, asynchronous=True)

<<<<<<< HEAD
    cutout_name = snakemake.input.cutout
    year = snakemake.wildcards.weather_year

    if year:
        snapshots = dict(start=year, end=str(int(year) + 1), inclusive="left")
        cutout_name = cutout_name.format(weather_year=year)
    else:
        snapshots = snakemake.config["snapshots"]

    drop_leap_day = snakemake.config["atlite"].get("drop_leap_day", False)
    time = pd.date_range(freq="h", **snapshots)
    daily = pd.date_range(freq="D", **snapshots)
    if drop_leap_day:
        time = time[~((time.month == 2) & (time.day == 29))]
        daily = daily[~((daily.month == 2) & (daily.day == 29))]

    cutout = atlite.Cutout(cutout_name).sel(time=time)
=======
    time = pd.date_range(freq="h", **snakemake.params.snapshots)
    cutout = atlite.Cutout(snakemake.input.cutout).sel(time=time)
>>>>>>> 799f4f37

    clustered_regions = (
        gpd.read_file(snakemake.input.regions_onshore)
        .set_index("name")
        .buffer(0)
        .squeeze()
    )

    I = cutout.indicatormatrix(clustered_regions)

    pop_layout = xr.open_dataarray(snakemake.input.pop_layout)

    stacked_pop = pop_layout.stack(spatial=("y", "x"))
    M = I.T.dot(np.diag(I.dot(stacked_pop)))

    heat_demand = cutout.heat_demand(
        matrix=M.T,
        index=clustered_regions.index,
        dask_kwargs=dict(scheduler=client),
        show_progress=False,
    ).sel(time=daily)

    heat_demand.to_netcdf(snakemake.output.heat_demand)<|MERGE_RESOLUTION|>--- conflicted
+++ resolved
@@ -28,7 +28,6 @@
     cluster = LocalCluster(n_workers=nprocesses, threads_per_worker=1)
     client = Client(cluster, asynchronous=True)
 
-<<<<<<< HEAD
     cutout_name = snakemake.input.cutout
     year = snakemake.wildcards.weather_year
 
@@ -36,7 +35,7 @@
         snapshots = dict(start=year, end=str(int(year) + 1), inclusive="left")
         cutout_name = cutout_name.format(weather_year=year)
     else:
-        snapshots = snakemake.config["snapshots"]
+        snapshots = snakemake.params.snapshots
 
     drop_leap_day = snakemake.config["atlite"].get("drop_leap_day", False)
     time = pd.date_range(freq="h", **snapshots)
@@ -46,10 +45,6 @@
         daily = daily[~((daily.month == 2) & (daily.day == 29))]
 
     cutout = atlite.Cutout(cutout_name).sel(time=time)
-=======
-    time = pd.date_range(freq="h", **snakemake.params.snapshots)
-    cutout = atlite.Cutout(snakemake.input.cutout).sel(time=time)
->>>>>>> 799f4f37
 
     clustered_regions = (
         gpd.read_file(snakemake.input.regions_onshore)
