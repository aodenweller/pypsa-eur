--- conflicted
+++ resolved
@@ -67,16 +67,18 @@
         onshore_shape = country_shapes[country]
         onshore_locs = n.buses.loc[c_b & n.buses.substation_lv, ["x", "y"]]
         onshore_regions.append(gpd.GeoDataFrame({
+                'name': onshore_locs.index,
                 'x': onshore_locs['x'],
                 'y': onshore_locs['y'],
                 'geometry': voronoi_partition_pts(onshore_locs.values, onshore_shape),
                 'country': country
-            }, index=onshore_locs.index))
+            }))
 
         if country not in offshore_shapes.index: continue
         offshore_shape = offshore_shapes[country]
         offshore_locs = n.buses.loc[c_b & n.buses.substation_off, ["x", "y"]]
         offshore_regions_c = gpd.GeoDataFrame({
+                'name': offshore_locs.index,
                 'x': offshore_locs['x'],
                 'y': offshore_locs['y'],
                 'geometry': voronoi_partition_pts(offshore_locs.values, offshore_shape),
@@ -88,58 +90,9 @@
     def save_to_geojson(s, fn):
         if os.path.exists(fn):
             os.unlink(fn)
-        df = s.reset_index()
-        schema = {**gpd.io.file.infer_schema(df), 'geometry': 'Unknown'}
-        df.to_file(fn, driver='GeoJSON', schema=schema)
+        schema = {**gpd.io.file.infer_schema(s), 'geometry': 'Unknown'}
+        s.to_file(fn, driver='GeoJSON', schema=schema)
 
     save_to_geojson(pd.concat(onshore_regions), snakemake.output.regions_onshore)
 
-<<<<<<< HEAD
-    save_to_geojson(pd.concat(offshore_regions), snakemake.output.regions_offshore)
-=======
-countries = snakemake.config['countries']
-
-n = pypsa.Network(snakemake.input.base_network)
-
-country_shapes = gpd.read_file(snakemake.input.country_shapes).set_index('name')['geometry']
-offshore_shapes = gpd.read_file(snakemake.input.offshore_shapes).set_index('name')['geometry']
-
-onshore_regions = []
-offshore_regions = []
-
-for country in countries:
-    c_b = n.buses.country == country
-
-    onshore_shape = country_shapes[country]
-    onshore_locs = n.buses.loc[c_b & n.buses.substation_lv, ["x", "y"]]
-    onshore_regions.append(gpd.GeoDataFrame({
-            'name': onshore_locs.index,
-            'x': onshore_locs['x'],
-            'y': onshore_locs['y'],
-            'geometry': voronoi_partition_pts(onshore_locs.values, onshore_shape),
-            'country': country
-        }))
-
-    if country not in offshore_shapes.index: continue
-    offshore_shape = offshore_shapes[country]
-    offshore_locs = n.buses.loc[c_b & n.buses.substation_off, ["x", "y"]]
-    offshore_regions_c = gpd.GeoDataFrame({
-            'name': offshore_locs.index,
-            'x': offshore_locs['x'],
-            'y': offshore_locs['y'],
-            'geometry': voronoi_partition_pts(offshore_locs.values, offshore_shape),
-            'country': country
-        }, index=offshore_locs.index)
-    offshore_regions_c = offshore_regions_c.loc[offshore_regions_c.area > 1e-2]
-    offshore_regions.append(offshore_regions_c)
-
-def save_to_geojson(s, fn):
-    if os.path.exists(fn):
-        os.unlink(fn)
-    schema = {**gpd.io.file.infer_schema(s), 'geometry': 'Unknown'}
-    s.to_file(fn, driver='GeoJSON', schema=schema)
-
-save_to_geojson(pd.concat(onshore_regions), snakemake.output.regions_onshore)
-
-save_to_geojson(pd.concat(offshore_regions), snakemake.output.regions_offshore)
->>>>>>> c18d00a9
+    save_to_geojson(pd.concat(offshore_regions), snakemake.output.regions_offshore)