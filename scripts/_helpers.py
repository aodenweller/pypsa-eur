--- conflicted
+++ resolved
@@ -4,11 +4,8 @@
 # SPDX-License-Identifier: MIT
 
 import contextlib
-<<<<<<< HEAD
+import copy
 import functools
-=======
-import copy
->>>>>>> 40351fbf
 import hashlib
 import logging
 import os
@@ -468,12 +465,8 @@
             f" {root_dir} or scripts directory {script_dir}"
         )
     try:
-<<<<<<< HEAD
-        # for p in sm.SNAKEFILE_CHOICES:
+        # for p in SNAKEFILE_CHOICES:
         for p in ["Snakefile_remind"]:
-=======
-        for p in SNAKEFILE_CHOICES:
->>>>>>> 40351fbf
             if os.path.exists(p):
                 snakefile = p
                 break
