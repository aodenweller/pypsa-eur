--- conflicted
+++ resolved
@@ -4,11 +4,8 @@
 # SPDX-License-Identifier: MIT
 
 import contextlib
-<<<<<<< HEAD
 import functools
-=======
 import hashlib
->>>>>>> b2744bc0
 import logging
 import os
 import re
@@ -357,7 +354,6 @@
             update_config(config, parse(l))
 
 
-<<<<<<< HEAD
 @functools.lru_cache
 def get_technology_mapping(
     fn: str or Path,
@@ -547,7 +543,8 @@
     df = df.rename(columns=rename_columns, errors="raise")
 
     return df
-=======
+
+
 def get_checksum_from_zenodo(file_url):
     parts = file_url.split("/")
     record_id = parts[parts.index("record") + 1]
@@ -605,5 +602,4 @@
     calculated_checksum = hasher.hexdigest()
     assert (
         calculated_checksum == checksum
-    ), "Checksum is invalid. This may be due to an incomplete download. Delete the file and re-execute the rule."
->>>>>>> b2744bc0
+    ), "Checksum is invalid. This may be due to an incomplete download. Delete the file and re-execute the rule."