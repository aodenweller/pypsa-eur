--- conflicted
+++ resolved
@@ -149,16 +149,9 @@
     return df
 
 
-<<<<<<< HEAD
-def idees_per_country(country, base_dir):
-
+def idees_per_country(ct, year, base_dir):
     ct_totals = {}
-
-    ct_idees = idees_rename.get(country, country)
-=======
-def idees_per_country(ct, year, base_dir):
     ct_idees = idees_rename.get(ct, ct)
->>>>>>> c237862c
     fn_residential = f"{base_dir}/JRC-IDEES-2015_Residential_{ct_idees}.xlsx"
     fn_tertiary = f"{base_dir}/JRC-IDEES-2015_Tertiary_{ct_idees}.xlsx"
     fn_transport = f"{base_dir}/JRC-IDEES-2015_Transport_{ct_idees}.xlsx"
@@ -167,21 +160,12 @@
 
     df = pd.read_excel(fn_residential, "RES_hh_fec", index_col=0)
 
-<<<<<<< HEAD
     ct_totals["total residential space"] = df.loc["Space heating"]
 
     rows = ["Advanced electric heating", "Conventional electric heating"]
     ct_totals["electricity residential space"] = df.loc[rows].sum()
 
     ct_totals["total residential water"] = df.loc["Water heating"]
-=======
-    rows = ["Advanced electric heating", "Conventional electric heating"]
-    ct_totals = {
-        "total residential space": df["Space heating"],
-        "electricity residential space": df[rows].sum(),
-    }
-    ct_totals["total residential water"] = df.at["Water heating"]
->>>>>>> c237862c
 
     assert df.index[23] == "Electricity"
     ct_totals["electricity residential water"] = df.iloc[23]
@@ -202,11 +186,7 @@
     assert df.index[46] == "Derived heat"
     ct_totals["derived heat residential"] = df.iloc[46]
 
-<<<<<<< HEAD
-    assert df.index[50] == 'Thermal uses'
-=======
     assert df.index[50] == "Thermal uses"
->>>>>>> c237862c
     ct_totals["thermal uses residential"] = df.iloc[50]
 
     # services
@@ -239,11 +219,7 @@
     assert df.index[49] == "Derived heat"
     ct_totals["derived heat services"] = df.iloc[49]
 
-<<<<<<< HEAD
-    assert df.index[53] == 'Thermal uses'
-=======
     assert df.index[53] == "Thermal uses"
->>>>>>> c237862c
     ct_totals["thermal uses services"] = df.iloc[53]
 
     # agriculture, forestry and fishing
@@ -341,11 +317,7 @@
 
     assert df.index[8] == "International - Intra-EU"
     assert df.index[9] == "International - Extra-EU"
-<<<<<<< HEAD
-    ct_totals["total international aviation passenger"] = df.iloc[[8,9]].sum()
-=======
     ct_totals["total international aviation passenger"] = df.iloc[[8, 9]].sum()
->>>>>>> c237862c
 
     assert df.index[11] == "Domestic and International - Intra-EU"
     ct_totals["total domestic aviation freight"] = df.iloc[11]
@@ -372,11 +344,8 @@
 
     assert df.index[85] == "Passenger cars"
     ct_totals["passenger cars"] = df.iloc[85]
-<<<<<<< HEAD
 
     return pd.DataFrame(ct_totals)
-=======
->>>>>>> c237862c
 
 
 def build_idees(countries, year=None):
